use std::{error::Error, fmt};

#[derive(Debug, PartialEq)]
pub enum NodoBitcoinError {
    _NoArgument,
    NoExisteArchivo,
    NoExisteClave,
    ConfigLock,
    NoSePuedeLeerValorDeArchivoConfig,

    // conexion
    _NoSePudoConectar,
    MagicNumberIncorrecto,
    ErrorEnHandshake,
    NoSeEncuentraConexionLibre,

    // serialize - deserialize
    NoSePuedeLeerLosBytes,
    NoSePuedeEscribirLosBytes,
    NoSePuedeLeerLosBytesHeaderVersionMessage,
    NoSePuedeLeerLosBytesVersionMessage,
    NoSePuedeLeerLosBytesVerackMessage,
    _ValorFueraDeRango,

    // merkle_tree
    _NoChildren,
    _NoSePuedeArmarElArbol,

    // decode base58 error
    DecodeError,

<<<<<<< HEAD
    // wallet
    InvalidAccount,
=======
    // mensajes
    NoEsTransaccion,
>>>>>>> 88722734
}

impl Error for NodoBitcoinError {}

impl fmt::Display for NodoBitcoinError {
    fn fmt(&self, f: &mut fmt::Formatter) -> fmt::Result {
        match self {
            NodoBitcoinError::_NoArgument => {
                write!(f, "ERROR: No se especificó el nombre del archivo.")
            }
            NodoBitcoinError::ConfigLock => {
                write!(f, "ERROR: Error al lockear el config.")
            }
            NodoBitcoinError::NoExisteArchivo => {
                write!(f, "ERROR: Error al leer archivo.")
            }
            NodoBitcoinError::NoExisteClave => {
                write!(f, "ERROR: No existe la clave.")
            }
            NodoBitcoinError::NoSePuedeLeerValorDeArchivoConfig => {
                write!(f, "ERROR: No se puede leer valor desde el archivo config")
            }
            NodoBitcoinError::NoSePuedeLeerLosBytes => {
                write!(
                    f,
                    "ERROR: No se puede leer correctamente la estructura en bytes."
                )
            }
            NodoBitcoinError::NoSePuedeEscribirLosBytes => {
                write!(
                    f,
                    "ERROR: No se puede escribir correctamente la estructura en bytes."
                )
            }
            NodoBitcoinError::_NoSePudoConectar => {
                write!(f, "ERROR: No se pudo conectar al servidor.")
            }
            NodoBitcoinError::_ValorFueraDeRango => {
                write!(
                    f,
                    "ERROR: No se puede parsear el valor ya que está fuera de rango."
                )
            }

            NodoBitcoinError::MagicNumberIncorrecto => {
                write!(f, "ERROR: El magic number recibido es incorrecto.")
            }
            NodoBitcoinError::ErrorEnHandshake => {
                write!(f, "ERROR: Hubo un error en el handshake.")
            }
            NodoBitcoinError::_NoChildren => {
                write!(f, "ERROR: No hay TXs para crear el Merkle Tree.")
            }
            NodoBitcoinError::NoSeEncuentraConexionLibre => {
                write!(f, "ERROR: No se encuentra conexion disponible.")
            }
            NodoBitcoinError::NoSePuedeLeerLosBytesHeaderVersionMessage => {
                write!(
                    f,
                    "ERROR: No se puede leer correctamente el header del version message."
                )
            }
            NodoBitcoinError::NoSePuedeLeerLosBytesVersionMessage => {
                write!(
                    f,
                    "ERROR: No se puede leer correctamente el version message."
                )
            }
            NodoBitcoinError::NoSePuedeLeerLosBytesVerackMessage => {
                write!(
                    f,
                    "ERROR: No se puede leer correctamente el verack message."
                )
            }
            NodoBitcoinError::_NoSePuedeArmarElArbol => {
                write!(f, "ERROR: No se puede crear el merkle tree del bloque.")
            }
            NodoBitcoinError::DecodeError => {
                write!(f, "ERROR: No se pudo decodificar.")
            }
<<<<<<< HEAD
            NodoBitcoinError::InvalidAccount => {
                write!(f, "ERROR: La TxOut no pertenece a la cuenta.")
=======
            NodoBitcoinError::NoEsTransaccion => {
                write!(f, "ERROR: El mensaje no contiene una transacción.")
>>>>>>> 88722734
            }
        }
    }
}<|MERGE_RESOLUTION|>--- conflicted
+++ resolved
@@ -29,13 +29,9 @@
     // decode base58 error
     DecodeError,
 
-<<<<<<< HEAD
-    // wallet
+    // mensajes
     InvalidAccount,
-=======
-    // mensajes
     NoEsTransaccion,
->>>>>>> 88722734
 }
 
 impl Error for NodoBitcoinError {}
@@ -116,13 +112,11 @@
             NodoBitcoinError::DecodeError => {
                 write!(f, "ERROR: No se pudo decodificar.")
             }
-<<<<<<< HEAD
             NodoBitcoinError::InvalidAccount => {
                 write!(f, "ERROR: La TxOut no pertenece a la cuenta.")
-=======
+            }
             NodoBitcoinError::NoEsTransaccion => {
                 write!(f, "ERROR: El mensaje no contiene una transacción.")
->>>>>>> 88722734
             }
         }
     }
