--- conflicted
+++ resolved
@@ -49,10 +49,6 @@
                     "ERROR: No se puede escribir correctamente la estructura en bytes."
                 )
             }
-<<<<<<< HEAD
-            NodoBitcoinError::NoChildren => {
-                write!(f, "ERROR: No hay TXs para crear el Merkle Tree.")
-=======
             NodoBitcoinError::NoSePudoConectar => {
                 write!(f, "ERROR: No se pudo conectar al servidor.")
             }
@@ -62,7 +58,9 @@
             }
             NodoBitcoinError::ErrorEnHandshake => {
                 write!(f, "ERROR: Hubo un error en el handshake.")
->>>>>>> ffc664de
+            }
+            NodoBitcoinError::NoChildren => {
+                write!(f, "ERROR: No hay TXs para crear el Merkle Tree.")
             }
         }
     }
