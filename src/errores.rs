use std::{error::Error, fmt};

#[derive(Debug, PartialEq)]
pub enum NodoBitcoinError {
    _NoArgument,
    NoExisteArchivo,
    NoExisteClave,
    ConfigLock,
<<<<<<< HEAD
    NoSeEncontroURL,
=======

    // serialize - deserialize
    NoSePuedeLeerLosBytes,
    NoSePuedeEscribirLosBytes,
>>>>>>> 8478b32a
}

impl Error for NodoBitcoinError {}

impl fmt::Display for NodoBitcoinError {
    fn fmt(&self, f: &mut fmt::Formatter) -> fmt::Result {
        match self {
            NodoBitcoinError::_NoArgument => {
                write!(f, "ERROR: No se especificó el nombre del archivo.")
            }
            NodoBitcoinError::ConfigLock => {
                write!(f, "ERROR: Error al lockear el config.")
            }
            NodoBitcoinError::NoExisteArchivo => {
                write!(f, "ERROR: Error al leer archivo.")
            }
            NodoBitcoinError::NoExisteClave => {
                write!(f, "ERROR: No existe la clave.")
            }
<<<<<<< HEAD
            NodoBitcoinError::NoSeEncontroURL => {
                write!(f, "ERROR: No se pudo encontrar una URL válida.")
=======
            NodoBitcoinError::NoSePuedeLeerLosBytes => {
                write!(
                    f,
                    "ERROR: No se puede leer correctamente la estructura en bytes."
                )
            }
            NodoBitcoinError::NoSePuedeEscribirLosBytes => {
                write!(
                    f,
                    "ERROR: No se puede escribir correctamente la estructura en bytes."
                )
>>>>>>> 8478b32a
            }
        }
    }
}<|MERGE_RESOLUTION|>--- conflicted
+++ resolved
@@ -6,14 +6,11 @@
     NoExisteArchivo,
     NoExisteClave,
     ConfigLock,
-<<<<<<< HEAD
     NoSeEncontroURL,
-=======
 
     // serialize - deserialize
     NoSePuedeLeerLosBytes,
     NoSePuedeEscribirLosBytes,
->>>>>>> 8478b32a
 }
 
 impl Error for NodoBitcoinError {}
@@ -33,10 +30,10 @@
             NodoBitcoinError::NoExisteClave => {
                 write!(f, "ERROR: No existe la clave.")
             }
-<<<<<<< HEAD
+
             NodoBitcoinError::NoSeEncontroURL => {
                 write!(f, "ERROR: No se pudo encontrar una URL válida.")
-=======
+
             NodoBitcoinError::NoSePuedeLeerLosBytes => {
                 write!(
                     f,
@@ -48,7 +45,6 @@
                     f,
                     "ERROR: No se puede escribir correctamente la estructura en bytes."
                 )
->>>>>>> 8478b32a
             }
         }
     }
