use std::{error::Error, fmt};

#[derive(Debug, PartialEq)]
pub enum NodoBitcoinError {
    NoArgument,
    NoExisteArchivo,
    NoExisteClave,
    ConfigLock,
    NoSePuedeLeerValorDeArchivoConfig,

    // conexion
    NoSePudoConectar,
    MagicNumberIncorrecto,
    ErrorEnHandshake,
    NoSeEncuentraConexionLibre,

    // serialize - deserialize
    NoSePuedeLeerLosBytes,
    NoSePuedeEscribirLosBytes,
    NoSePuedeLeerLosBytesHeaderVersionMessage,
    NoSePuedeLeerLosBytesVersionMessage,
    NoSePuedeLeerLosBytesVerackMessage,
    ValorFueraDeRango,

    // merkle_tree
    NoChildren,
    NoSePuedeArmarElArbol,

    // decode base58 error
    DecodeError,

    // transaccion
    NoHaySuficientesUtxos,

    // mensajes
    InvalidAccount,
    NoEsTransaccion,

    // wallet
    NoHayCuentaSeleccionada,
    CuentaNoEncontrada,
    NoSePuedeEnviarTransaccion,
    ErrorAlActualizarUTXOS,

<<<<<<< HEAD
    // index
    IndexNoEncontrado,
=======
    // server
    ErrorEnPing,
    ErrorAlLeerSolicitudDelCliente,
>>>>>>> 5ab8fa66
}

impl Error for NodoBitcoinError {}

impl fmt::Display for NodoBitcoinError {
    fn fmt(&self, f: &mut fmt::Formatter) -> fmt::Result {
        match self {
            NodoBitcoinError::NoArgument => {
                write!(
                    f,
                    "ERROR: No se especificó la ubicación del archivo de configuración."
                )
            }
            NodoBitcoinError::ConfigLock => {
                write!(f, "ERROR: Error al lockear el config.")
            }
            NodoBitcoinError::NoExisteArchivo => {
                write!(f, "ERROR: Error al leer archivo.")
            }
            NodoBitcoinError::NoExisteClave => {
                write!(f, "ERROR: No existe la clave.")
            }
            NodoBitcoinError::NoSePuedeLeerValorDeArchivoConfig => {
                write!(f, "ERROR: No se puede leer valor desde el archivo config")
            }
            NodoBitcoinError::NoSePuedeLeerLosBytes => {
                write!(
                    f,
                    "ERROR: No se puede leer correctamente la estructura en bytes."
                )
            }
            NodoBitcoinError::NoSePuedeEscribirLosBytes => {
                write!(
                    f,
                    "ERROR: No se puede escribir correctamente la estructura en bytes."
                )
            }
            NodoBitcoinError::NoSePudoConectar => {
                write!(f, "ERROR: No se pudo conectar al servidor.")
            }
            NodoBitcoinError::ValorFueraDeRango => {
                write!(
                    f,
                    "ERROR: No se puede parsear el valor ya que está fuera de rango."
                )
            }

            NodoBitcoinError::MagicNumberIncorrecto => {
                write!(f, "ERROR: El magic number recibido es incorrecto.")
            }
            NodoBitcoinError::ErrorEnHandshake => {
                write!(f, "ERROR: Hubo un error en el handshake.")
            }
            NodoBitcoinError::NoChildren => {
                write!(f, "ERROR: No hay TXs para crear el Merkle Tree.")
            }
            NodoBitcoinError::NoSeEncuentraConexionLibre => {
                write!(f, "ERROR: No se encuentra conexion disponible.")
            }
            NodoBitcoinError::NoSePuedeLeerLosBytesHeaderVersionMessage => {
                write!(
                    f,
                    "ERROR: No se puede leer correctamente el header del version message."
                )
            }
            NodoBitcoinError::NoSePuedeLeerLosBytesVersionMessage => {
                write!(
                    f,
                    "ERROR: No se puede leer correctamente el version message."
                )
            }
            NodoBitcoinError::NoSePuedeLeerLosBytesVerackMessage => {
                write!(
                    f,
                    "ERROR: No se puede leer correctamente el verack message."
                )
            }
            NodoBitcoinError::NoSePuedeArmarElArbol => {
                write!(f, "ERROR: No se puede crear el merkle tree del bloque.")
            }
            NodoBitcoinError::DecodeError => {
                write!(f, "ERROR: No se pudo decodificar.")
            }
            NodoBitcoinError::InvalidAccount => {
                write!(f, "ERROR: La TxOut no pertenece a la cuenta.")
            }
            NodoBitcoinError::NoEsTransaccion => {
                write!(f, "ERROR: El mensaje no contiene una transacción.")
            }
            NodoBitcoinError::NoHaySuficientesUtxos => {
                write!(
                    f,
                    "ERROR: No hay suficientes UTXO para crear la transacción."
                )
            }
            NodoBitcoinError::NoHayCuentaSeleccionada => {
                write!(f, "ERROR: No hay ninguna cuenta seleccionada.")
            }
            NodoBitcoinError::CuentaNoEncontrada => {
                write!(f, "ERROR: No se encuentra la cuenta.")
            }
            NodoBitcoinError::NoSePuedeEnviarTransaccion => {
                write!(f, "ERROR: No se puede enviar la transacción.")
            }
            NodoBitcoinError::ErrorAlActualizarUTXOS => {
                write!(f, "ERROR: No se puede actualizar las UTXOs.")
            }
<<<<<<< HEAD

            NodoBitcoinError::IndexNoEncontrado => {
                write!(f, "ERROR: No encontró en el indice.")
=======
            NodoBitcoinError::ErrorEnPing => {
                write!(f, "ERROR: No se puede armar el mensaje PING")
            }
            NodoBitcoinError::ErrorAlLeerSolicitudDelCliente => {
                write!(f, "ERROR: No se puede leer el mensaje del cliente")
>>>>>>> 5ab8fa66
            }
        }
    }
}

#[derive(Debug, PartialEq)]
pub enum InterfaceError {
    CreateAccount,
    EmptyFields,
    TargetAmountNotValid,
    FeeNotValid,
    TransactionNotSent,
    BlockBroadcastingError,
    NodoServerError,
}

impl Error for InterfaceError {}

impl fmt::Display for InterfaceError {
    fn fmt(&self, f: &mut fmt::Formatter) -> fmt::Result {
        match self {
            InterfaceError::CreateAccount => {
                write!(f, "Hubo un error al crear la cuenta. Intente nuevamente.")
            }
            InterfaceError::EmptyFields => {
                write!(f, "Debe completar todos los campos para continuar.")
            }
            InterfaceError::TargetAmountNotValid => {
                write!(f, "El Target Amount debe ser numérico.")
            }
            InterfaceError::FeeNotValid => {
                write!(f, "El Fee debe ser numérico.")
            }
            InterfaceError::TransactionNotSent => {
                write!(
                    f,
                    "Hubo un error al enviar la transaccion. Intente nuevamente."
                )
            }
            InterfaceError::BlockBroadcastingError => {
                write!(
                    f,
                    "Ha ocurrido un error de conexión. Reinicie la aplicación."
                )
            }
            InterfaceError::NodoServerError => {
                write!(f, "Ha ocurrido un error en el nodo server.")
            }
        }
    }
}

#[derive(Debug, PartialEq)]
pub enum InterfaceMessage {
    CreateAccount,
    TransactionSent,
}

impl fmt::Display for InterfaceMessage {
    fn fmt(&self, f: &mut fmt::Formatter) -> fmt::Result {
        match self {
            InterfaceMessage::CreateAccount => {
                write!(f, "Cuenta creada.")
            }
            InterfaceMessage::TransactionSent => {
                write!(f, "Transaccion enviada.")
            }
        }
    }
}<|MERGE_RESOLUTION|>--- conflicted
+++ resolved
@@ -41,15 +41,12 @@
     CuentaNoEncontrada,
     NoSePuedeEnviarTransaccion,
     ErrorAlActualizarUTXOS,
-
-<<<<<<< HEAD
     // index
     IndexNoEncontrado,
-=======
     // server
     ErrorEnPing,
     ErrorAlLeerSolicitudDelCliente,
->>>>>>> 5ab8fa66
+
 }
 
 impl Error for NodoBitcoinError {}
@@ -157,17 +154,17 @@
             NodoBitcoinError::ErrorAlActualizarUTXOS => {
                 write!(f, "ERROR: No se puede actualizar las UTXOs.")
             }
-<<<<<<< HEAD
 
             NodoBitcoinError::IndexNoEncontrado => {
                 write!(f, "ERROR: No encontró en el indice.")
-=======
+            }
+
             NodoBitcoinError::ErrorEnPing => {
                 write!(f, "ERROR: No se puede armar el mensaje PING")
             }
             NodoBitcoinError::ErrorAlLeerSolicitudDelCliente => {
                 write!(f, "ERROR: No se puede leer el mensaje del cliente")
->>>>>>> 5ab8fa66
+
             }
         }
     }
