<<<<<<< HEAD
use crate::{
    blockchain::{
        block::SerializedBlock,
        blockheader::BlockHeader,
        file::{escribir_archivo, escribir_archivo_bloque},
        proof_of_work::pow_validation,
    },
    errores::NodoBitcoinError,
    log::{log_error_message, log_info_message, LogMessages},
    messages::{
        getdata::GetDataMessage, headers::deserealize_sin_guardar, messages_header::check_header,
        ping_pong::make_pong,
    },
};
use std::sync::mpsc::Sender;
use std::{
    sync::{Arc, Mutex, MutexGuard},
    thread,
};

use super::admin_connections::AdminConnections;

pub fn init_block_broadcasting(
    logger: Sender<LogMessages>,
    admin_connections: AdminConnections,
) -> Result<(), NodoBitcoinError> {
    let blocks = Arc::new(Mutex::new(SerializedBlock::read_blocks_from_file()?));
    let mut threads = vec![];
    for connection in admin_connections.clone().get_connections() {
        let socket = connection.clone();
        let thread_logger = logger.clone();
        let shared_blocks = blocks.clone();
        threads.push(thread::spawn(move || loop {
            let mut buffer = [0u8; 24];
            if socket.read_message(&mut buffer).is_err() {
                log_info_message(thread_logger, "Error al leer el mensaje".to_string());
                return;
            }
            let (command, header) = match check_header(&buffer) {
                Ok((command, payload_len)) => {
                    let mut header = vec![0u8; payload_len];
                    if socket.read_exact_message(&mut header).is_err() {
                        log_info_message(thread_logger, "Error al leer el mensaje".to_string());
                        return;
                    }
                    (command, header)
                }
                Err(NodoBitcoinError::MagicNumberIncorrecto) => {
                    continue;
                }
                Err(_) => continue,
            };

            if command == "ping" {
                let pong_msg = match make_pong(&header) {
                    Ok(msg) => msg,
                    Err(_) => continue,
                };

                if socket.write_message(&pong_msg).is_err() {
                    log_info_message(thread_logger, "Error al escribir el mensaje".to_string());
                    return;
                }
            }

            if command == "headers" {
                let header = match deserealize_sin_guardar(header) {
                    Ok(header) => header,
                    Err(_) => continue,
                };
                let hash_header = match header[0].hash() {
                    Ok(res) => res,
                    Err(_) => {
                        log_error_message(
                            thread_logger,
                            "Error al calcular el hash del header.".to_string(),
                        );
                        return;
                    }
                };

                let get_data = GetDataMessage::new(1, hash_header);

                let get_data_message = match get_data.serialize() {
                    Ok(res) => res,
                    Err(_) => {
                        log_error_message(
                            thread_logger.clone(),
                            "Error al serializar el get_data.".to_string(),
                        );
                        continue;
                    }
                };

                if socket.write_message(&get_data_message).is_err() {
                    log_info_message(thread_logger, "Error al escribir el mensaje".to_string());
                    return;
                }

                let mut buffer = [0u8; 24];
                if socket.read_exact_message(&mut buffer).is_err() {
                    log_info_message(thread_logger, "Error al leer el mensaje".to_string());
                    return;
                }

                let (command, block_read) = match check_header(&buffer) {
                    Ok((command, payload_len)) => {
                        let mut block_read = vec![0u8; payload_len];
                        if socket.read_exact_message(&mut block_read).is_err() {
                            log_info_message(thread_logger, "Error al leer el mensaje".to_string());
                            return;
                        }
                        (command, block_read)
                    }
                    Err(NodoBitcoinError::MagicNumberIncorrecto) => {
                        continue;
                    }
                    Err(_) => continue,
                };

                if command == "block" {
                    let block = match SerializedBlock::deserialize(&block_read) {
                        Ok(block) => block,
                        Err(_) => continue,
                    };

                    pow_poi_validation(thread_logger.clone(), block.clone());

                    let cloned_result = shared_blocks.lock();
                    if let Ok(cloned) = cloned_result {
                        guardar_header_y_bloque(thread_logger.clone(), block, cloned, header[0]);
                    } else {
                        log_error_message(
                            thread_logger,
                            "Error al lockear el vector de bloques".to_string(),
                        );
                        return;
                    }
                }
            }
        }));
    }

    for thread in threads {
        let _ = thread.join();
    }

    Ok(())
}

fn escribir_header_y_bloque(
    logger: Sender<LogMessages>,
    bloque: SerializedBlock,
    blockheader: BlockHeader,
) -> Result<(), NodoBitcoinError> {
    log_info_message(logger.clone(), "Guardando headers...".to_string());
    let bytes = blockheader.serialize()?;
    escribir_archivo(&bytes)?;

    log_info_message(logger.clone(), "Header nuevo guardado".to_string());

    escribir_archivo_bloque(&bloque.serialize()?)?;

    log_info_message(logger, "Bloque nuevo guardado".to_string());

    Ok(())
}

fn pow_poi_validation(thread_logger: Sender<LogMessages>, block: SerializedBlock) -> bool {
    let pow = match pow_validation(&block.header) {
        Ok(pow) => {
            log_info_message(thread_logger.clone(), "POW nuevo bloque válida".to_string());
            pow
        }
        Err(_) => {
            log_error_message(
                thread_logger.clone(),
                "POW nuevo bloque inválida".to_string(),
            );
            return false;
        }
    };

    let poi = block.is_valid_merkle();
    if poi {
        log_info_message(thread_logger.clone(), "POI nuevo bloque válida".to_string());
    } else {
        log_error_message(
            thread_logger.clone(),
            "POI nuevo bloque inválida".to_string(),
        );
    }

    pow && poi
}

fn guardar_header_y_bloque(
    thread_logger: Sender<LogMessages>,
    block: SerializedBlock,
    mut cloned: MutexGuard<Vec<SerializedBlock>>,
    header: BlockHeader,
) {
    if SerializedBlock::contains_block(cloned.to_vec(), block.clone()) {
        log_error_message(thread_logger.clone(), "Bloque repetido".to_string());
    } else {
        match escribir_header_y_bloque(thread_logger.clone(), block.clone(), header) {
            Ok(_) => {
                cloned.push(block);
                log_info_message(
                    thread_logger.clone(),
                    "Bloque nuevo guardado correctamente".to_string(),
                );
                drop(cloned);
            }
            Err(_) => {
                log_error_message(
                    thread_logger.clone(),
                    "Error al guardar el nuevo bloque".to_string(),
                );
            }
        }
    }
}
=======
use crate::{
    blockchain::{
        block::SerializedBlock,
        blockheader::BlockHeader,
        file::{escribir_archivo, escribir_archivo_bloque},
        proof_of_work::pow_validation,
    },
    errores::NodoBitcoinError,
    log::{log_error_message, log_info_message, LogMessages},
    messages::{
        getdata::GetDataMessage, headers::deserealize_sin_guardar, messages_header::check_header,
        ping_pong::make_pong,
    },
};
use std::sync::mpsc::Sender;
use std::{
    sync::{Arc, Mutex, MutexGuard},
    thread,
};

use super::admin_connections::AdminConnections;

pub fn init_block_broadcasting(
    logger: Sender<LogMessages>,
    mut admin_connections: AdminConnections,
) -> Result<(), NodoBitcoinError> {
    let blocks = Arc::new(Mutex::new(SerializedBlock::read_blocks_from_file()?));
    let mut threads = vec![];
    for connection in admin_connections.get_connections() {
        let socket = connection.clone();
        let thread_logger = logger.clone();
        let shared_blocks = blocks.clone();
        threads.push(thread::spawn(move || loop {
            let mut buffer = [0u8; 24];
            if socket.read_message(&mut buffer).is_err() {
                log_info_message(thread_logger, "Error al leer el mensaje".to_string());
                return;
            }
            let (command, header) = match check_header(&buffer) {
                Ok((command, payload_len)) => {
                    let mut header = vec![0u8; payload_len];
                    if socket.read_exact_message(&mut header).is_err() {
                        log_info_message(thread_logger, "Error al leer el mensaje".to_string());
                        return;
                    }
                    (command, header)
                }
                Err(NodoBitcoinError::MagicNumberIncorrecto) => {
                    continue;
                }
                Err(_) => continue,
            };

            if command == "ping" {
                let pong_msg = match make_pong(&header) {
                    Ok(msg) => msg,
                    Err(_) => continue,
                };

                if socket.write_message(&pong_msg).is_err() {
                    log_info_message(thread_logger, "Error al escribir el mensaje".to_string());
                    return;
                }
            }

            if command == "headers" {
                let header = match deserealize_sin_guardar(header) {
                    Ok(header) => header,
                    Err(_) => continue,
                };
                let hash_header = match header[0].hash() {
                    Ok(res) => res,
                    Err(_) => {
                        log_error_message(
                            thread_logger,
                            "Error al calcular el hash del header.".to_string(),
                        );
                        return;
                    }
                };

                let get_data = GetDataMessage::new(1, hash_header);

                let get_data_message = match get_data.serialize() {
                    Ok(res) => res,
                    Err(_) => {
                        log_error_message(
                            thread_logger.clone(),
                            "Error al serializar el get_data.".to_string(),
                        );
                        continue;
                    }
                };

                if socket.write_message(&get_data_message).is_err() {
                    log_info_message(thread_logger, "Error al escribir el mensaje".to_string());
                    return;
                }

                let mut buffer = [0u8; 24];
                if socket.read_exact_message(&mut buffer).is_err() {
                    log_info_message(thread_logger, "Error al leer el mensaje".to_string());
                    return;
                }

                let (command, block_read) = match check_header(&buffer) {
                    Ok((command, payload_len)) => {
                        let mut block_read = vec![0u8; payload_len];
                        if socket.read_exact_message(&mut block_read).is_err() {
                            log_info_message(thread_logger, "Error al leer el mensaje".to_string());
                            return;
                        }
                        (command, block_read)
                    }
                    Err(NodoBitcoinError::MagicNumberIncorrecto) => {
                        continue;
                    }
                    Err(_) => continue,
                };

                if command == "block" {
                    let block = match SerializedBlock::deserialize(&block_read) {
                        Ok(block) => block,
                        Err(_) => continue,
                    };

                    pow_poi_validation(thread_logger.clone(), block.clone());

                    let cloned_result = shared_blocks.lock();
                    if let Ok(cloned) = cloned_result {
                        guardar_header_y_bloque(thread_logger.clone(), block, cloned, header[0]);
                    } else {
                        log_error_message(
                            thread_logger,
                            "Error al lockear el vector de bloques".to_string(),
                        );
                        return;
                    }
                }
            }
        }));
    }

    for thread in threads {
        let _ = thread.join();
    }

    Ok(())
}

fn escribir_header_y_bloque(
    logger: Sender<LogMessages>,
    bloque: SerializedBlock,
    blockheader: BlockHeader,
) -> Result<(), NodoBitcoinError> {
    log_info_message(logger.clone(), "Guardando headers...".to_string());
    let bytes = blockheader.serialize()?;
    escribir_archivo(&bytes)?;

    log_info_message(logger.clone(), "Header nuevo guardado".to_string());

    escribir_archivo_bloque(&bloque.serialize()?)?;

    log_info_message(logger, "Bloque nuevo guardado".to_string());

    Ok(())
}

fn pow_poi_validation(thread_logger: Sender<LogMessages>, block: SerializedBlock) -> bool {
    let pow = match pow_validation(&block.header) {
        Ok(pow) => {
            log_info_message(thread_logger.clone(), "POW nuevo bloque válida".to_string());
            pow
        }
        Err(_) => {
            log_error_message(thread_logger, "POW nuevo bloque inválida".to_string());
            return false;
        }
    };

    let poi = block.is_valid_merkle();
    if poi {
        log_info_message(thread_logger, "POI nuevo bloque válida".to_string());
    } else {
        log_error_message(thread_logger, "POI nuevo bloque inválida".to_string());
    }

    pow && poi
}

fn guardar_header_y_bloque(
    thread_logger: Sender<LogMessages>,
    block: SerializedBlock,
    mut cloned: MutexGuard<Vec<SerializedBlock>>,
    header: BlockHeader,
) {
    if SerializedBlock::contains_block(cloned.to_vec(), block.clone()) {
        log_error_message(thread_logger, "Bloque repetido".to_string());
    } else {
        match escribir_header_y_bloque(thread_logger.clone(), block.clone(), header) {
            Ok(_) => {
                cloned.push(block);
                log_info_message(
                    thread_logger,
                    "Bloque nuevo guardado correctamente".to_string(),
                );
                drop(cloned);
            }
            Err(_) => {
                log_error_message(
                    thread_logger,
                    "Error al guardar el nuevo bloque".to_string(),
                );
            }
        }
    }
}
>>>>>>> b02d3fdd
<|MERGE_RESOLUTION|>--- conflicted
+++ resolved
@@ -1,4 +1,3 @@
-<<<<<<< HEAD
 use crate::{
     blockchain::{
         block::SerializedBlock,
@@ -23,230 +22,6 @@
 
 pub fn init_block_broadcasting(
     logger: Sender<LogMessages>,
-    admin_connections: AdminConnections,
-) -> Result<(), NodoBitcoinError> {
-    let blocks = Arc::new(Mutex::new(SerializedBlock::read_blocks_from_file()?));
-    let mut threads = vec![];
-    for connection in admin_connections.clone().get_connections() {
-        let socket = connection.clone();
-        let thread_logger = logger.clone();
-        let shared_blocks = blocks.clone();
-        threads.push(thread::spawn(move || loop {
-            let mut buffer = [0u8; 24];
-            if socket.read_message(&mut buffer).is_err() {
-                log_info_message(thread_logger, "Error al leer el mensaje".to_string());
-                return;
-            }
-            let (command, header) = match check_header(&buffer) {
-                Ok((command, payload_len)) => {
-                    let mut header = vec![0u8; payload_len];
-                    if socket.read_exact_message(&mut header).is_err() {
-                        log_info_message(thread_logger, "Error al leer el mensaje".to_string());
-                        return;
-                    }
-                    (command, header)
-                }
-                Err(NodoBitcoinError::MagicNumberIncorrecto) => {
-                    continue;
-                }
-                Err(_) => continue,
-            };
-
-            if command == "ping" {
-                let pong_msg = match make_pong(&header) {
-                    Ok(msg) => msg,
-                    Err(_) => continue,
-                };
-
-                if socket.write_message(&pong_msg).is_err() {
-                    log_info_message(thread_logger, "Error al escribir el mensaje".to_string());
-                    return;
-                }
-            }
-
-            if command == "headers" {
-                let header = match deserealize_sin_guardar(header) {
-                    Ok(header) => header,
-                    Err(_) => continue,
-                };
-                let hash_header = match header[0].hash() {
-                    Ok(res) => res,
-                    Err(_) => {
-                        log_error_message(
-                            thread_logger,
-                            "Error al calcular el hash del header.".to_string(),
-                        );
-                        return;
-                    }
-                };
-
-                let get_data = GetDataMessage::new(1, hash_header);
-
-                let get_data_message = match get_data.serialize() {
-                    Ok(res) => res,
-                    Err(_) => {
-                        log_error_message(
-                            thread_logger.clone(),
-                            "Error al serializar el get_data.".to_string(),
-                        );
-                        continue;
-                    }
-                };
-
-                if socket.write_message(&get_data_message).is_err() {
-                    log_info_message(thread_logger, "Error al escribir el mensaje".to_string());
-                    return;
-                }
-
-                let mut buffer = [0u8; 24];
-                if socket.read_exact_message(&mut buffer).is_err() {
-                    log_info_message(thread_logger, "Error al leer el mensaje".to_string());
-                    return;
-                }
-
-                let (command, block_read) = match check_header(&buffer) {
-                    Ok((command, payload_len)) => {
-                        let mut block_read = vec![0u8; payload_len];
-                        if socket.read_exact_message(&mut block_read).is_err() {
-                            log_info_message(thread_logger, "Error al leer el mensaje".to_string());
-                            return;
-                        }
-                        (command, block_read)
-                    }
-                    Err(NodoBitcoinError::MagicNumberIncorrecto) => {
-                        continue;
-                    }
-                    Err(_) => continue,
-                };
-
-                if command == "block" {
-                    let block = match SerializedBlock::deserialize(&block_read) {
-                        Ok(block) => block,
-                        Err(_) => continue,
-                    };
-
-                    pow_poi_validation(thread_logger.clone(), block.clone());
-
-                    let cloned_result = shared_blocks.lock();
-                    if let Ok(cloned) = cloned_result {
-                        guardar_header_y_bloque(thread_logger.clone(), block, cloned, header[0]);
-                    } else {
-                        log_error_message(
-                            thread_logger,
-                            "Error al lockear el vector de bloques".to_string(),
-                        );
-                        return;
-                    }
-                }
-            }
-        }));
-    }
-
-    for thread in threads {
-        let _ = thread.join();
-    }
-
-    Ok(())
-}
-
-fn escribir_header_y_bloque(
-    logger: Sender<LogMessages>,
-    bloque: SerializedBlock,
-    blockheader: BlockHeader,
-) -> Result<(), NodoBitcoinError> {
-    log_info_message(logger.clone(), "Guardando headers...".to_string());
-    let bytes = blockheader.serialize()?;
-    escribir_archivo(&bytes)?;
-
-    log_info_message(logger.clone(), "Header nuevo guardado".to_string());
-
-    escribir_archivo_bloque(&bloque.serialize()?)?;
-
-    log_info_message(logger, "Bloque nuevo guardado".to_string());
-
-    Ok(())
-}
-
-fn pow_poi_validation(thread_logger: Sender<LogMessages>, block: SerializedBlock) -> bool {
-    let pow = match pow_validation(&block.header) {
-        Ok(pow) => {
-            log_info_message(thread_logger.clone(), "POW nuevo bloque válida".to_string());
-            pow
-        }
-        Err(_) => {
-            log_error_message(
-                thread_logger.clone(),
-                "POW nuevo bloque inválida".to_string(),
-            );
-            return false;
-        }
-    };
-
-    let poi = block.is_valid_merkle();
-    if poi {
-        log_info_message(thread_logger.clone(), "POI nuevo bloque válida".to_string());
-    } else {
-        log_error_message(
-            thread_logger.clone(),
-            "POI nuevo bloque inválida".to_string(),
-        );
-    }
-
-    pow && poi
-}
-
-fn guardar_header_y_bloque(
-    thread_logger: Sender<LogMessages>,
-    block: SerializedBlock,
-    mut cloned: MutexGuard<Vec<SerializedBlock>>,
-    header: BlockHeader,
-) {
-    if SerializedBlock::contains_block(cloned.to_vec(), block.clone()) {
-        log_error_message(thread_logger.clone(), "Bloque repetido".to_string());
-    } else {
-        match escribir_header_y_bloque(thread_logger.clone(), block.clone(), header) {
-            Ok(_) => {
-                cloned.push(block);
-                log_info_message(
-                    thread_logger.clone(),
-                    "Bloque nuevo guardado correctamente".to_string(),
-                );
-                drop(cloned);
-            }
-            Err(_) => {
-                log_error_message(
-                    thread_logger.clone(),
-                    "Error al guardar el nuevo bloque".to_string(),
-                );
-            }
-        }
-    }
-}
-=======
-use crate::{
-    blockchain::{
-        block::SerializedBlock,
-        blockheader::BlockHeader,
-        file::{escribir_archivo, escribir_archivo_bloque},
-        proof_of_work::pow_validation,
-    },
-    errores::NodoBitcoinError,
-    log::{log_error_message, log_info_message, LogMessages},
-    messages::{
-        getdata::GetDataMessage, headers::deserealize_sin_guardar, messages_header::check_header,
-        ping_pong::make_pong,
-    },
-};
-use std::sync::mpsc::Sender;
-use std::{
-    sync::{Arc, Mutex, MutexGuard},
-    thread,
-};
-
-use super::admin_connections::AdminConnections;
-
-pub fn init_block_broadcasting(
-    logger: Sender<LogMessages>,
     mut admin_connections: AdminConnections,
 ) -> Result<(), NodoBitcoinError> {
     let blocks = Arc::new(Mutex::new(SerializedBlock::read_blocks_from_file()?));
@@ -439,5 +214,4 @@
             }
         }
     }
-}
->>>>>>> b02d3fdd
+}