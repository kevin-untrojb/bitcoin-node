use super::admin_connections::AdminConnections;
use crate::{
    blockchain::{
        block::SerializedBlock,
        transaction::{create_tx_to_send, Transaction},
    },
    errores::NodoBitcoinError,
    log::{log_error_message, LogMessages},
    messages::messages_header::make_header,
    wallet::{user::Account, uxto_set::UTXOSet},
};
use std::sync::mpsc;

pub fn send_tx(
    mut admin_connections: AdminConnections,
    logger: mpsc::Sender<LogMessages>,
    tx_obj: Transaction,
) -> Result<(), NodoBitcoinError> {
    let tx_obj_bytes = tx_obj.serialize()?;

    let payload: Vec<u8> = tx_obj_bytes;
    let header = make_header("tx".to_string(), &payload)?;
    let mut tx_msg = Vec::new();
    tx_msg.extend_from_slice(&header);
    tx_msg.extend_from_slice(&payload);

    for connection in admin_connections.get_connections() {
<<<<<<< HEAD
        if connection.write_message(&tx_msg).is_err() {
            log_error_message(
                logger.clone(),
                "Error al enviar la nueva transacción a un peer.".to_string(),
            );
            continue;
=======
        match connection.write_message(&tx_msg) {
            Ok(_) => {
               continue;
            }
            Err(error) =>{
                log_error_message(
                    logger.clone(),format!{"Error al enviar la nueva transacción a un peer: {}.",error},
                );
                continue;
            }
>>>>>>> d8532de7
        }
    }

    Ok(())
}

/*
Cuentas de prueba:
    - Public key: mnJvq7mbGiPNNhUne4FAqq27Q8xZrAsVun
    - Private key: cRJzHMCgDLsvttTH8R8t6LLcZgMDs1WtgwQXxk8bFFk7E2AJp1tw


    - Public key: mtm4vS3WH7pg13pjFEmqGq2TSPDcUN6k7a
    - Private key: cU7dbzeBRgMEZ5BUst2CFydGRm9gt8uQbNoojWPRRuHb2xk5q5h2


    - Public key: mmE8B9CGNBqCP8nDQvKW7Uab3eDGEKmziG
    - Private key: cVcf7ZMBWAanLmWy4QUHpNJEfNvX8n8NowAwzsDA1Qq82mk34drz

 */
pub fn _mock_tx_obj() -> Result<Transaction, NodoBitcoinError> {
    let private_key = "cRJzHMCgDLsvttTH8R8t6LLcZgMDs1WtgwQXxk8bFFk7E2AJp1tw".to_string();
    let public_key = "mnJvq7mbGiPNNhUne4FAqq27Q8xZrAsVun".to_string();
    let account_name = "test".to_string();
    let account = Account::new(private_key, public_key.clone(), account_name);

    let blocks = SerializedBlock::read_blocks_from_file()?;

    let mut utxo_set = UTXOSet::new();
    utxo_set.update_from_blocks(blocks, vec![account.clone()])?;

    let utxos_by_account = utxo_set.utxos_for_account;
    let utxos = utxos_by_account.get(&public_key).unwrap().clone();

    let target_address = "mtm4vS3WH7pg13pjFEmqGq2TSPDcUN6k7a".to_string();
    let target_amount: u64 = 1700000;

    let fee: u64 = 71052;

    let tx_obj = create_tx_to_send(account, target_address, target_amount, fee, utxos)?;
    Ok(tx_obj)
}<|MERGE_RESOLUTION|>--- conflicted
+++ resolved
@@ -25,14 +25,6 @@
     tx_msg.extend_from_slice(&payload);
 
     for connection in admin_connections.get_connections() {
-<<<<<<< HEAD
-        if connection.write_message(&tx_msg).is_err() {
-            log_error_message(
-                logger.clone(),
-                "Error al enviar la nueva transacción a un peer.".to_string(),
-            );
-            continue;
-=======
         match connection.write_message(&tx_msg) {
             Ok(_) => {
                continue;
@@ -43,7 +35,6 @@
                 );
                 continue;
             }
->>>>>>> d8532de7
         }
     }
 
