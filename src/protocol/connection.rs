--- conflicted
+++ resolved
@@ -81,16 +81,12 @@
         return Err(NodoBitcoinError::ErrorEnHandshake);
     }
 
-<<<<<<< HEAD
-    Ok(socket)
-=======
     let verack_msg = make_header("verack".to_string(), &Vec::new())?;
     if socket.write_all(&verack_msg).is_err() {
         return Err(NodoBitcoinError::NoSePuedeEscribirLosBytes);
     }
 
-    Ok(())
->>>>>>> ebeac94e
+    Ok(socket)
 }
 
 pub fn get_address() -> Vec<SocketAddr> {
