use std::{
    collections::HashMap,
    net::TcpStream,
    sync::{Arc, Mutex},
};

use crate::errores::NodoBitcoinError;
#[derive(Clone)]
pub struct Connection {
    pub id: i32,
    pub tcp: Arc<Mutex<TcpStream>>,
    free: bool,
}
#[derive(Clone)]
pub struct AdminConnections {
    connections: HashMap<i32, Connection>,
}

impl AdminConnections {
    pub fn new() -> AdminConnections {
        AdminConnections {
            connections: HashMap::new(),
        }
    }

    pub fn add(&mut self, tcp: TcpStream, id: i32) -> Result<(), NodoBitcoinError> {
        let _ = &(self.connections).insert(
            id,
            Connection {
                id,
                tcp: Arc::new(Mutex::new(tcp)),
                free: true,
            },
        );
        Ok(())
    }

    pub fn find_free_connection(&mut self) -> Result<(Connection, i32), NodoBitcoinError> {
        match self
            .connections
            .iter_mut()
<<<<<<< HEAD
            .find(|(id, connection)| connection.free == true)
=======
            .find(|(_id, connection)| connection.free == true)
>>>>>>> 14e5f227
        {
            Some((id, mut connection)) => {
                connection.free = false;
                Ok((connection.clone(), *id))
            }
            None => return Err(NodoBitcoinError::NoSeEncuentraConexionLibre),
        }
    }

    pub fn change_connection(
        &mut self,
        old_connection_id: i32,
    ) -> Result<(Connection, i32), NodoBitcoinError> {
        let free_connection = self.find_free_connection();
        match self.connections.get_mut(&old_connection_id) {
            Some(mut res) => (*res).free = false,
            None => todo!(),
        };
        free_connection
    }
}<|MERGE_RESOLUTION|>--- conflicted
+++ resolved
@@ -39,11 +39,7 @@
         match self
             .connections
             .iter_mut()
-<<<<<<< HEAD
-            .find(|(id, connection)| connection.free == true)
-=======
             .find(|(_id, connection)| connection.free == true)
->>>>>>> 14e5f227
         {
             Some((id, mut connection)) => {
                 connection.free = false;
