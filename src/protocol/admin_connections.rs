use std::{
    collections::HashMap,
    io::{ErrorKind, Read, Write},
    net::TcpStream,
    sync::mpsc::Sender,
    sync::{Arc, Mutex},
};

use crate::{
    errores::NodoBitcoinError,
    log::{log_error_message, LogMessages},
};

#[derive(Clone)]
/// Representa una conexión a un nodo de la red y si esa conexión está siendo usada o no
pub struct Connection {
    pub id: i32,
    pub tcp: Arc<Mutex<TcpStream>>,
    free: bool,
    logger: Option<Sender<LogMessages>>,
}
impl Connection {
    /// Escribe el mensaje recibido en la conexión
    pub fn write_message(&self, message: &[u8]) -> Result<(), NodoBitcoinError> {
        let connection = self.tcp.lock();
        match connection {
            Ok(mut connection) => {
                let _ = match connection.write(message) {
                    Ok(_) => {
                        return Ok(());
                    }
<<<<<<< HEAD
                    Err(error) => {
                        self.log_error_msg(format!{"no se pudo escribir el mensaje en la connection {}: {}.", self.id, error});
=======
                    Err(error) =>{
                        self.log_error_msg(format!{"No se pudo escribir el mensaje en la connection {}: {}.", self.id, error});
>>>>>>> f561185c
                        return Err(NodoBitcoinError::NoSePuedeEscribirLosBytes);
                    }
                };
            }
            Err(_) => {
                println!("No se pudo lockear el TcpStream");
                Err(NodoBitcoinError::NoSePuedeEscribirLosBytes)
            }
        }
    }

    /// Lee un mensaje de la conexión en el buffer recibido
    /// Si el error es de tipo WouldBlock, no se considera error ya que es debido al timeout seteado para el read
    /// y se debe seguir el ciclo de lectura
    /// Cualquier otro error indica que la conexión se cayó
    pub fn read_message(&self, buf: &mut [u8]) -> Result<Option<usize>, NodoBitcoinError> {
        let connection = self.tcp.lock();
        match connection {
            Ok(mut connection) => match connection.read(buf) {
                Ok(bytes_read) => Ok(Some(bytes_read)),
                Err(error) => {
                    if error.kind() == ErrorKind::WouldBlock {
                        //println!("No se pudo leer el mensaje");
                        Ok(None)
                    } else {
                        self.log_error_msg(format!{"no se pudo leer el mensaje en la connection {}: {}.", self.id, error});
                        Err(NodoBitcoinError::NoSePuedeLeerLosBytes)
                    }
                }
            },
            Err(_) => {
                println!("No se pudo lockear el TcpStream");
                Err(NodoBitcoinError::NoSePuedeLeerLosBytes)
            }
        }
    }
    pub fn read_exact_message(&self, buf: &mut [u8]) -> Result<(), NodoBitcoinError> {
        let connection = self.tcp.lock();
        match connection {
            Ok(mut connection) => match connection.read_exact(buf) {
                Ok(()) => Ok(()),
                Err(error) => {
                    if error.kind() == ErrorKind::WouldBlock {
                        Ok(())
                    } else {
                        println!("No se pudo leer exact message");
                        self.log_error_msg(format!{"no se pudo leer exact mensaje en la connection {}: {}.", self.id, error});
                        Err(NodoBitcoinError::NoSePuedeLeerLosBytes)
                    }
                }
            },
            Err(_) => {
                println!("No se pudo lockear el TcpStream");
                Err(NodoBitcoinError::NoSePuedeLeerLosBytes)
            }
        }
    }
    fn log_error_msg(&self, log_msg: String) {
        match &self.logger {
            Some(log) => {
                log_error_message(log.clone(), format!("connection:: {}", log_msg));
            }
            None => {}
        }
    }
}

#[derive(Clone)]
/// Administrador de conexiones, tiene todas las conexiones a los nodos de la red
/// Es quien se encarga de dar conexiones libres a quien lo solicite para evitar que se crucen los mensajes
pub struct AdminConnections {
    connections: HashMap<i32, Connection>,
    logger: Option<Sender<LogMessages>>,
}

impl Default for AdminConnections {
    fn default() -> Self {
        Self::new(None)
    }
}

impl AdminConnections {

    /// Crea un administrador de conexiones
    pub fn new(logger: Option<Sender<LogMessages>>) -> AdminConnections {
        AdminConnections {
            connections: HashMap::new(),
            logger,
        }
    }

    /// Crea un Connection a partir del TcpStream recibido y lo guarda en el administrador
    pub fn add(&mut self, tcp: TcpStream, id: i32) -> Result<(), NodoBitcoinError> {
        let _ = &(self.connections).insert(
            id,
            Connection {
                id,
                tcp: Arc::new(Mutex::new(tcp)),
                free: true,
                logger: self.logger.clone(),
            },
        );
        Ok(())
    }

    /// Devuelve las conexiones en un vector
    pub fn get_connections(&mut self) -> Vec<Connection> {
        let values = self.connections.values().cloned().collect();
        values
    }

    /// Encuentra una conexión que no esté ocupada (free = true)
    /// En caso de que se encuentre una, se pone como ocupada y se devuelve esa conexión y su id
    /// Caso contrario, devuelve un error
    pub fn find_free_connection(&mut self) -> Result<(Connection, i32), NodoBitcoinError> {
        match self
            .connections
            .iter_mut()
            .find(|(_id, connection)| connection.free)
        {
            Some((id, mut connection)) => {
                connection.free = false;
                Ok((connection.clone(), *id))
            }
            None => Err(NodoBitcoinError::NoSeEncuentraConexionLibre),
        }
    }

    /// Busca una conexión libre y se pone como libre la conexión correspondiente al id recibido
    /// Se devuelve la conexión libre en caso de ser encontrada.
    pub fn change_connection(
        &mut self,
        old_connection_id: i32,
    ) -> Result<(Connection, i32), NodoBitcoinError> {
        let free_connection = self.find_free_connection();
        match self.connections.get_mut(&old_connection_id) {
            Some(mut res) => res.free = false,
            None => println!("No se encontro la conexion"),
        };
        println!("Cambio de conexion");
        free_connection
    }

    /// Libera la conexión correspondiente al id recibido
    pub fn free_connection(&mut self, connection_id: i32) -> Result<(), NodoBitcoinError> {
        match self.connections.get_mut(&connection_id) {
            Some(mut res) => res.free = false,
            None => println!("No se encontro la conexion"),
        };
        Ok(())
    }
<<<<<<< HEAD

    fn log_error_msg(&self, log_msg: String) {
        match &self.logger {
            Some(log) => {
                log_error_message(log.clone(), format!("admin_connection::{}", log_msg));
            }
            None => {}
        }
    }
=======
>>>>>>> f561185c
}<|MERGE_RESOLUTION|>--- conflicted
+++ resolved
@@ -29,13 +29,8 @@
                     Ok(_) => {
                         return Ok(());
                     }
-<<<<<<< HEAD
                     Err(error) => {
-                        self.log_error_msg(format!{"no se pudo escribir el mensaje en la connection {}: {}.", self.id, error});
-=======
-                    Err(error) =>{
                         self.log_error_msg(format!{"No se pudo escribir el mensaje en la connection {}: {}.", self.id, error});
->>>>>>> f561185c
                         return Err(NodoBitcoinError::NoSePuedeEscribirLosBytes);
                     }
                 };
@@ -187,7 +182,6 @@
         };
         Ok(())
     }
-<<<<<<< HEAD
 
     fn log_error_msg(&self, log_msg: String) {
         match &self.logger {
@@ -197,6 +191,4 @@
             None => {}
         }
     }
-=======
->>>>>>> f561185c
 }