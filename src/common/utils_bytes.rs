--- conflicted
+++ resolved
@@ -21,24 +21,6 @@
         _ => (1, u64::from(prefix) as usize),
     }
 }
-<<<<<<< HEAD
-pub fn parse_varint2(bytes: &[u8]) -> (usize, usize) {
-    let prefix = bytes[0];
-    match prefix {
-        PREFIX_FD => (3, u16::from_le_bytes([bytes[2], bytes[1]]) as usize),
-        PREFIX_FE => (
-            5,
-            u32::from_le_bytes([bytes[4], bytes[3], bytes[2], bytes[1]]) as usize,
-        ),
-        PREFIX_FF => (
-            9,
-            u64::from_le_bytes([
-                bytes[8], bytes[7], bytes[6], bytes[5], bytes[4], bytes[3], bytes[2], bytes[1],
-            ]) as usize,
-        ),
-        _ => (1, u64::from(prefix) as usize),
-    }
-}
 
 pub fn from_amount_bytes_to_prefix(nbytes: usize)-> u8{
     match nbytes{
@@ -50,9 +32,6 @@
 }
 
 pub fn build_varint_bytes(prefix: u8, value: usize) -> Result<Vec<u8>, NodoBitcoinError> {
-=======
-pub fn _build_varint_bytes(prefix: u8, value: usize) -> Result<Vec<u8>, NodoBitcoinError> {
->>>>>>> 14e5f227
     match prefix {
         PREFIX_FD => {
             let value_bytes = (value as u16).to_le_bytes();
@@ -151,19 +130,19 @@
         let value_large = usize::max_value();
 
         // Test build_varint_bytes function
-        let result_fd = _build_varint_bytes(PREFIX_FD, value_fd).unwrap();
+        let result_fd = build_varint_bytes(PREFIX_FD, value_fd).unwrap();
         assert_eq!(result_fd, expected_bytes_fd);
 
-        let result_fe = _build_varint_bytes(PREFIX_FE, value_fe).unwrap();
+        let result_fe = build_varint_bytes(PREFIX_FE, value_fe).unwrap();
         assert_eq!(result_fe, expected_bytes_fe);
 
-        let result_ff = _build_varint_bytes(PREFIX_FF, value_ff).unwrap();
+        let result_ff = build_varint_bytes(PREFIX_FF, value_ff).unwrap();
         assert_eq!(result_ff, expected_bytes_ff);
 
-        let result_default = _build_varint_bytes(prefix_default, value_default).unwrap();
+        let result_default = build_varint_bytes(prefix_default, value_default).unwrap();
         assert_eq!(result_default, expected_bytes_default);
 
-        let result_large = _build_varint_bytes(prefix_large, value_large);
+        let result_large = build_varint_bytes(prefix_large, value_large);
         assert!(result_large.is_err());
         assert_eq!(
             result_large.unwrap_err(),
