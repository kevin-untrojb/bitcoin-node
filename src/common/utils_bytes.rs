--- conflicted
+++ resolved
@@ -136,11 +136,7 @@
         assert!(result_large.is_err());
         assert_eq!(
             result_large.unwrap_err(),
-<<<<<<< HEAD
-            NodoBitcoinError::ValorFueraDeRango
-=======
             NodoBitcoinError::_ValorFueraDeRango
->>>>>>> 14e5f227
         );
     }
 }