--- conflicted
+++ resolved
@@ -6,11 +6,7 @@
 use crate::blockchain::block::SerializedBlock;
 use crate::blockchain::transaction::Transaction;
 use crate::errores::NodoBitcoinError;
-<<<<<<< HEAD
-use crate::log::{log_error_message, LogMessages, log_info_message};
-=======
 use crate::log::{log_error_message, log_info_message, LogMessages};
->>>>>>> 4c6939d7
 use crate::protocol::admin_connections::{self, AdminConnections};
 use crate::protocol::block_broadcasting::{init_block_broadcasting, BlockBroadcastingMessages};
 use crate::wallet::uxto_set::UTXOSet;
@@ -62,9 +58,6 @@
                 logger,
                 sender_tx_manager,
             )) => {
-<<<<<<< HEAD
-                log_info_message(logger.clone(), "Inicio del block broadcasting.".to_string());
-=======
                 log_info_message(logger.clone(), "Actualizando UTXOS ...".to_string());
                 let uxos_updated =
                     match initialize_utxos_from_file(self.uxtos.clone(), self.accounts.clone()) {
@@ -79,8 +72,7 @@
                     };
                 self.uxtos = uxos_updated;
                 log_info_message(logger.clone(), "UTXOS actualizadas".to_string());
-
->>>>>>> 4c6939d7
+                log_info_message(logger.clone(), "Inicio del block broadcasting.".to_string());
                 thread::spawn(move || {
                     init_block_broadcasting(logger, admin_connections, sender_tx_manager);
                 });
@@ -99,7 +91,12 @@
             TransactionMessages::SenderBlockBroadcasting(sender_block_broadcasting) => {
                 self.sender_block_broadcasting = Some(sender_block_broadcasting);
             }
-            TransactionMessages::ShutDown => return,
+            TransactionMessages::ShutDown => {
+                match &self.sender_block_broadcasting {
+                    Some(sender) => sender.send(BlockBroadcastingMessages::ShutDown),
+                    None => return
+                };
+            },
         }
     }
 
