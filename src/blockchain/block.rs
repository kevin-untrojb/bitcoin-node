--- conflicted
+++ resolved
@@ -193,9 +193,6 @@
         assert_eq!(serialized_block.txns.len(), 1);
         assert_eq!(serialized_block.txns[0], transaction);
     }
-<<<<<<< HEAD
-=======
-
     fn get_bloque_bytes() -> Vec<u8> {
         let bytes: Vec<u8> = vec![
             1, 0, 0, 0, 32, 120, 42, 0, 82, 85, 182, 87, 105, 110, 160, 87, 213, 185, 143, 52, 222,
@@ -246,5 +243,4 @@
         let proof_of_inclusion_no_ok = serialized_block._tx_proof_of_inclusion(&tx_not_included);
         assert!(!proof_of_inclusion_no_ok);
     }
->>>>>>> a321c1a5
 }