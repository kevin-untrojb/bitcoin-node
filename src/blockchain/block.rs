--- conflicted
+++ resolved
@@ -1,12 +1,8 @@
 use super::{blockheader::BlockHeader, transaction};
-<<<<<<< HEAD
-use transaction::_Transaction;
-=======
 use transaction::Transaction;
 use transaction::TxIn;
 use transaction::TxOut;
 use transaction::Outpoint;
->>>>>>> d663cb6e
 use crate::errores::NodoBitcoinError;
 
 /// A struct representing a Bitcoin Serialized Block
@@ -25,22 +21,19 @@
 
 impl SerializedBlock {
     pub fn deserialize(block_bytes: &[u8]) -> Result<SerializedBlock,NodoBitcoinError> {
-        let offset = 0;
+        let mut offset = 0;
         let header = BlockHeader::deserialize(&block_bytes[offset..offset + 80])?;
-<<<<<<< HEAD
-=======
         offset += 80;
         
         let txn_count = u32::from_le_bytes(block_bytes[offset..offset + 4].try_into().map_err(|_| NodoBitcoinError::NoSePuedeLeerLosBytes)?);
         offset += 4;
         
         let mut txns = Vec::new();
-        for _ in 0..txn_count {
+        /*for _ in 0..txn_count {
             let trn = Transaction::deserialize(&block_bytes[offset..])?;
             offset += trn.size();
             txns.push(trn);
-        }
->>>>>>> d663cb6e
+        }*/
         Ok(SerializedBlock{
             header,
             txns
