--- conflicted
+++ resolved
@@ -1,10 +1,6 @@
 pub mod block;
 pub mod blockheader;
 pub mod node;
-<<<<<<< HEAD
-pub mod transaction;
-pub mod file;
-=======
 pub mod proof_of_work;
 pub mod transaction;
->>>>>>> f0510792
+pub mod file;