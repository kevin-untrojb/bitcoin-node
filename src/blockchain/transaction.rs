--- conflicted
+++ resolved
@@ -28,12 +28,8 @@
 /// * script_bytes - The number of bytes in the signature script.
 /// * signature_script - The signature script for the input.
 /// * sequence - The sequence number for the input.
-<<<<<<< HEAD
+#[derive(Clone)]
 struct TxIn {
-=======
-#[derive(Clone)]
-struct _TxIn {
->>>>>>> dbae461c
     previous_output: Outpoint,
     script_bytes: usize,
     signature_script: String,
