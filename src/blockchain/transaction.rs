use super::blockheader;
use crate::errores::NodoBitcoinError;
use crate::common::utils_bytes;
use std::io::Write;

/// A struct representing a Bitcoin transaction
/// ### Bitcoin Core References
/// https://developer.bitcoin.org/reference/transactions.html
///
/// # Fields
///
/// * version - The version number of the transaction.
/// * input - The vector of input transactions for the transaction.
/// * output - The vector of output transactions for the transaction.
/// * lock_time - The lock time for the transaction.
#[derive(Debug, PartialEq, Clone)]
pub struct Transaction {
    pub version: u32,
    pub input: Vec<TxIn>,
    pub output: Vec<TxOut>,
    pub lock_time: u32,
    pub tx_in_count:usize,
    pub tx_out_count: usize,
}

impl Transaction {
    pub fn serialize(&self) -> Result<Vec<u8>, NodoBitcoinError> {
        let mut bytes = Vec::new();
        bytes
            .write_all(&(self.version).to_le_bytes())
            .map_err(|_| NodoBitcoinError::NoSePuedeEscribirLosBytes)?;
        bytes
            .write_all(&(self.input.len() as u32).to_le_bytes())
            .map_err(|_| NodoBitcoinError::NoSePuedeEscribirLosBytes)?;
        for tx_in in &self.input {
            bytes.write_all(&tx_in.serialize()?);
        }
        bytes
            .write_all(&(self.output.len() as u32).to_le_bytes())
            .map_err(|_| NodoBitcoinError::NoSePuedeEscribirLosBytes)?;
        for tx_out in &self.output {
            bytes.write_all(&tx_out.serialize()?);
        }
        bytes
            .write_all(&self.lock_time.to_le_bytes())
            .map_err(|_| NodoBitcoinError::NoSePuedeEscribirLosBytes)?;
        Ok(bytes)
    }
    pub fn deserialize(block_bytes: &[u8]) -> Result<Transaction, NodoBitcoinError> {
        let mut offset = 0;
<<<<<<< HEAD

        let version = u32::from_le_bytes(
            block_bytes[offset..offset + 4]
                .try_into()
                .map_err(|_| NodoBitcoinError::NoSePuedeLeerLosBytes)?,
        );
        offset += 4;

        let number_tx_in = u32::from_le_bytes(
            block_bytes[offset..offset + 4]
                .try_into()
                .map_err(|_| NodoBitcoinError::NoSePuedeLeerLosBytes)?,
        );
        offset += 4;
=======
        let version = u32::from_le_bytes(block_bytes[offset..offset + 4].try_into().map_err(|_| NodoBitcoinError::NoSePuedeLeerLosBytes)?);
        offset += 4;
        let (tx_in_count, tx_in_amount) = utils_bytes::parse_varint(&block_bytes[offset..]);
        offset += tx_in_count;
>>>>>>> 0dff563c

        let mut input = Vec::new();
        for v in 0..tx_in_amount {
            let tx_in = TxIn::deserialize(&block_bytes[offset..])?;
            offset += tx_in.size();
            input.push(tx_in);
        }

<<<<<<< HEAD
        let number_tx_out = u32::from_le_bytes(
            block_bytes[offset..offset + 4]
                .try_into()
                .map_err(|_| NodoBitcoinError::NoSePuedeLeerLosBytes)?,
        );
        offset += 4;
=======
        let (tx_out_count, tx_out_amount) = utils_bytes::parse_varint(&block_bytes[offset..]);
        offset += tx_out_count;
>>>>>>> 0dff563c

        let mut output = Vec::new();
        for v in 0..tx_out_amount {
            let tx_out = TxOut::deserialize(&block_bytes[offset..])?;
            offset += tx_out.size();
            output.push(tx_out);
        }

<<<<<<< HEAD
        let lock_time = u64::from_le_bytes(
            block_bytes[offset..offset + 8]
                .try_into()
                .map_err(|_| NodoBitcoinError::NoSePuedeLeerLosBytes)?,
        );
        offset += 8;

=======
        let lock_time = u32::from_le_bytes(block_bytes[offset..offset + 4].try_into().map_err(|_| NodoBitcoinError::NoSePuedeLeerLosBytes)?);
        offset += 4;
>>>>>>> 0dff563c
        Ok(Transaction {
            version,
            input,
            output,
            lock_time,
            tx_in_count,
            tx_out_count,
        })
    }
    pub fn size(&self) -> usize {
        let input_size = self.input.iter().map(|tx_in| tx_in.size()).sum::<usize>();
<<<<<<< HEAD
        let output_size = self
            .output
            .iter()
            .map(|tx_out| tx_out.size())
            .sum::<usize>();
        20 + input_size + output_size
=======
        let output_size = self.output.iter().map(|tx_out| tx_out.size()).sum::<usize>();
        8 + input_size + output_size +self.tx_in_count + self.tx_out_count
>>>>>>> 0dff563c
    }
}

/// A struct representing an input transaction for a Bitcoin transaction
///
/// # Fields
///
/// * previous_output - The outpoint from the previous transaction that this input is spending.
/// * script_bytes - The number of bytes in the signature script.
/// * signature_script - The signature script for the input.
/// * sequence - The sequence number for the input.
#[derive(Debug, PartialEq, Clone)]
pub struct TxIn {
    pub previous_output: Outpoint,
    pub script_bytes: usize,
    pub signature_script: Vec<u8>,
    pub sequence: u32,
    pub script_bytes_amount: usize
}

impl TxIn {
    pub fn serialize(&self) -> Result<Vec<u8>, NodoBitcoinError> {
        let mut bytes = Vec::new();
        bytes
            .write_all(&(self.previous_output.serialize()?))
            .map_err(|_| NodoBitcoinError::NoSePuedeEscribirLosBytes)?;
        bytes
            .write_all(&(self.script_bytes as u32).to_le_bytes())
            .map_err(|_| NodoBitcoinError::NoSePuedeEscribirLosBytes)?;
        bytes
            .write_all(&self.signature_script)
            .map_err(|_| NodoBitcoinError::NoSePuedeEscribirLosBytes)?;
        bytes
            .write_all(&(self.sequence).to_le_bytes())
            .map_err(|_| NodoBitcoinError::NoSePuedeEscribirLosBytes)?;
        Ok(bytes)
    }

    pub fn deserialize(block_bytes: &[u8]) -> Result<TxIn, NodoBitcoinError> {
        let mut offset = 0;

        let previous_output = Outpoint::deserialize(&block_bytes[offset..offset + 36])?;
        offset += 36;

<<<<<<< HEAD
        let script_bytes = u32::from_le_bytes(
            block_bytes[offset..offset + 4]
                .try_into()
                .map_err(|_| NodoBitcoinError::NoSePuedeLeerLosBytes)?,
        );
        offset += 4;
=======
        let (script_bytes_amount, script_bytes) = utils_bytes::parse_varint(&block_bytes[offset..]);
        offset += script_bytes_amount;
>>>>>>> 0dff563c

        let mut signature_script = vec![0u8; script_bytes];
        signature_script.copy_from_slice(&block_bytes[offset..offset + script_bytes]);
        offset += script_bytes;

        let sequence = u32::from_le_bytes(
            block_bytes[offset..offset + 4]
                .try_into()
                .map_err(|_| NodoBitcoinError::NoSePuedeLeerLosBytes)?,
        );
        offset += 4;

        Ok(TxIn {
            previous_output,
            script_bytes ,
            signature_script,
            sequence,
            script_bytes_amount
        })
    }
<<<<<<< HEAD
    pub fn size(&self) -> usize {
        (44 + self.script_bytes) as usize
=======
    pub fn size(&self) -> usize{
        (40 + self.script_bytes_amount + self.signature_script.len()) as usize
>>>>>>> 0dff563c
    }
}

/// A struct representing an outpoint from a previous transaction
///
/// # Fields
///
/// * hash - The transaction hash of the previous transaction.
/// * index - The index of the output in the previous transaction.
#[derive(Debug, PartialEq, Clone)]
pub struct Outpoint {
    pub hash: [u8; 32],
    pub index: u32,
}
impl Outpoint {
    pub fn serialize(&self) -> Result<Vec<u8>, NodoBitcoinError> {
        let mut bytes = Vec::new();
        bytes
            .write_all(&self.hash)
            .map_err(|_| NodoBitcoinError::NoSePuedeEscribirLosBytes)?;
        bytes
            .write_all(&(self.index).to_le_bytes())
            .map_err(|_| NodoBitcoinError::NoSePuedeEscribirLosBytes)?;
        Ok(bytes)
    }

    pub fn deserialize(block_bytes: &[u8]) -> Result<Outpoint, NodoBitcoinError> {
        let mut offset = 0;

        let mut hash = [0u8; 32];
        hash.copy_from_slice(&block_bytes[offset..offset + 32]);
        offset += 32;

        let index = u32::from_le_bytes(
            block_bytes[offset..offset + 4]
                .try_into()
                .map_err(|_| NodoBitcoinError::NoSePuedeLeerLosBytes)?,
        );
        offset += 4;

        Ok(Outpoint { hash, index })
    }
<<<<<<< HEAD
    pub fn size(&self) -> u32 {
        self.index
    }
=======
>>>>>>> 0dff563c
}

/// A struct representing an output transaction for a Bitcoin transaction
///
/// # Fields
///
/// * value - The value of the output in satoshis.
/// * pk_script - The public key script for the output.
#[derive(Debug, PartialEq, Clone)]
pub struct TxOut {
    pub value: u64,
    pub pk_len: usize,
    pub pk_script: Vec<u8>,
    pub pk_len_bytes: usize
}

impl TxOut {
    pub fn serialize(&self) -> Result<Vec<u8>, NodoBitcoinError> {
        let mut bytes = Vec::new();
<<<<<<< HEAD
        bytes
            .write_all(&(self.value).to_le_bytes())
            .map_err(|_| NodoBitcoinError::NoSePuedeEscribirLosBytes)?;
        bytes
            .write_all(&(self.pk_script.len() as u32).to_le_bytes())
            .map_err(|_| NodoBitcoinError::NoSePuedeEscribirLosBytes)?;
        bytes
            .write_all(&self.pk_script)
            .map_err(|_| NodoBitcoinError::NoSePuedeEscribirLosBytes)?;
=======
        let n_bytes_prefix = utils_bytes::from_amount_bytes_to_prefix(self.pk_len_bytes);
        bytes.write_all(&(self.value).to_le_bytes()).map_err(|_| NodoBitcoinError::NoSePuedeEscribirLosBytes)?;
        bytes.write_all(&(utils_bytes::build_varint_bytes(n_bytes_prefix, self.pk_script.len())?));
        bytes.write_all(&self.pk_script).map_err(|_| NodoBitcoinError::NoSePuedeEscribirLosBytes)?;
>>>>>>> 0dff563c
        Ok(bytes)
    }
    pub fn deserialize(block_bytes: &[u8]) -> Result<TxOut, NodoBitcoinError> {
        let mut offset = 0;

        let value = u64::from_le_bytes(
            block_bytes[offset..offset + 8]
                .try_into()
                .map_err(|_| NodoBitcoinError::NoSePuedeLeerLosBytes)?,
        );
        offset += 8;
<<<<<<< HEAD

        let pk_len = u32::from_le_bytes(
            block_bytes[offset..offset + 4]
                .try_into()
                .map_err(|_| NodoBitcoinError::NoSePuedeLeerLosBytes)?,
        );
        offset += 4;
=======
        let (pk_len_bytes, pk_len) = utils_bytes::parse_varint(&block_bytes[offset..]);
        offset += pk_len_bytes;
>>>>>>> 0dff563c

        let mut pk_script = vec![0u8; pk_len as usize];
        pk_script.copy_from_slice(&block_bytes[offset..offset + pk_len as usize]);
        Ok(TxOut {
            value,
            pk_len,
            pk_script,
            pk_len_bytes
        })
    }
<<<<<<< HEAD
    pub fn size(&self) -> usize {
        (12 + self.pk_len) as usize
    }
}

#[cfg(test)]
mod tests {
    use super::*;

    #[test]
    fn test_serialize_transaction() {
        let version = 1;
        let input = vec![TxIn {
            previous_output: Outpoint {
                hash: [1u8; 32],
                index: 123,
            },
            script_bytes: 4,
            signature_script: vec![128, 0, 0, 0],
            sequence: 255,
        }];
        let output = vec![TxOut {
            value: 123,
            pk_len: 5,
            pk_script: vec![1, 2, 3, 4, 5],
        }];
        let lock_time = 0;

        let transaction = Transaction {
            version,
            input,
            output,
            lock_time,
        };

        let expected_bytes = vec![
            1, 0, 0, 0, // version
            1, 0, 0, 0, // number_tx_in
            // Datos de input
            1, 1, 1, 1, 1, 1, 1, 1, 1, 1, 1, 1, 1, 1, 1, 1, 1, 1, 1, 1, 1, 1, 1, 1, 1, 1, 1, 1, 1,
            1, 1, 1, // hash
            123, 0, 0, 0, 4, 0, 0, 0, 128, 0, 0, 0, 255, 0, 0, 0,
            // Datos de número de output y output
            1, 0, 0, 0, // number_tx_out
            // Datos de output
            123, 0, 0, 0, 0, 0, 0, 0, // Valor
            5, 0, 0, 0, //  pk_len
            1, 2, 3, 4, 5, // pk_script
            // Datos de lock_time
            0, 0, 0, 0, 0, 0, 0, 0, // lock_time
        ];

        let serialized = transaction.serialize().unwrap();

        assert_eq!(serialized, expected_bytes);
    }

    #[test]
    fn test_deserialize_transaction() {
        let block_bytes = vec![
            1, 0, 0, 0, // version
            1, 0, 0, 0, // number_tx_in
            // Datos de input
            1, 1, 1, 1, 1, 1, 1, 1, 1, 1, 1, 1, 1, 1, 1, 1, 1, 1, 1, 1, 1, 1, 1, 1, 1, 1, 1, 1, 1,
            1, 1, 1, // hash
            123, 0, 0, 0, 4, 0, 0, 0, 128, 0, 0, 0, 255, 0, 0, 0, 1, 0, 0, 0, // number_tx_out
            // Datos de output
            123, 0, 0, 0, 0, 0, 0, 0, // Valor
            5, 0, 0, 0, //  pk_len
            1, 2, 3, 4, 5, // pk_script
            // Datos de lock_time
            0, 0, 0, 0, 0, 0, 0, 0, // lock_time
        ];

        let transaction = Transaction::deserialize(&block_bytes).unwrap();

        assert_eq!(transaction.version, 1);
        assert_eq!(transaction.input.len(), 1);
        assert_eq!(
            transaction.input[0],
            TxIn {
                previous_output: Outpoint {
                    hash: [1u8; 32],
                    index: 123,
                },
                script_bytes: 4,
                signature_script: vec![128, 0, 0, 0],
                sequence: 255,
            }
        );
        assert_eq!(transaction.output.len(), 1);
        assert_eq!(
            transaction.output[0],
            TxOut {
                value: 123,
                pk_len: 5,
                pk_script: vec![1, 2, 3, 4, 5],
            }
        );
        assert_eq!(transaction.lock_time, 0);
    }

    #[test]
    fn test_serialize_and_deserialize_transaction() {
        let version = 1;
        let input = vec![
            TxIn {
                previous_output: Outpoint {
                    hash: [0u8; 32],
                    index: 0,
                },
                script_bytes: 10,
                signature_script: vec![1, 2, 3, 4, 5, 6, 7, 8, 9, 10],
                sequence: 100,
            },
            TxIn {
                previous_output: Outpoint {
                    hash: [255u8; 32],
                    index: 1,
                },
                script_bytes: 5,
                signature_script: vec![11, 12, 13, 14, 15],
                sequence: 200,
            },
        ];
        let output = vec![
            TxOut {
                value: 1000,
                pk_len: 20,
                pk_script: vec![
                    16, 17, 18, 19, 20, 21, 22, 23, 24, 25, 26, 27, 28, 29, 30, 31, 32, 33, 34, 35,
                ],
            },
            TxOut {
                value: 2000,
                pk_len: 15,
                pk_script: vec![36, 37, 38, 39, 40, 41, 42, 43, 44, 45, 46, 47, 48, 49, 50],
            },
        ];
        let lock_time = 12345;

        let transaction = Transaction {
            version,
            input: input.clone(),
            output: output.clone(),
            lock_time,
        };
        let serialized = transaction.serialize().unwrap();

        let deserialized = Transaction::deserialize(&serialized).unwrap();

        assert_eq!(deserialized.version, version);
        assert_eq!(deserialized.input, input);
        assert_eq!(deserialized.output, output);
        assert_eq!(deserialized.lock_time, lock_time);
    }
    #[test]
    fn test_transaction_size() {
        let version = 1;
        let input = vec![TxIn {
            previous_output: Outpoint {
                hash: [1u8; 32],
                index: 123,
            },
            script_bytes: 4,
            signature_script: vec![128, 0, 0, 0],
            sequence: 255,
        }];
        let output = vec![TxOut {
            value: 123,
            pk_len: 5,
            pk_script: vec![1, 2, 3, 4, 5],
        }];
        let lock_time = 0;

        let transaction = Transaction {
            version,
            input,
            output,
            lock_time,
        };
        let expected_bytes = vec![
            1, 0, 0, 0, // version
            1, 0, 0, 0, // number_tx_in
            // Datos de input
            1, 1, 1, 1, 1, 1, 1, 1, 1, 1, 1, 1, 1, 1, 1, 1, 1, 1, 1, 1, 1, 1, 1, 1, 1, 1, 1, 1, 1,
            1, 1, 1, // hash
            123, 0, 0, 0, 4, 0, 0, 0, 128, 0, 0, 0, 255, 0, 0, 0,
            // Datos de número de output y output
            1, 0, 0, 0, // number_tx_out
            // Datos de output
            123, 0, 0, 0, 0, 0, 0, 0, // Valor
            5, 0, 0, 0, //  pk_len
            1, 2, 3, 4, 5, // pk_script
            // Datos de lock_time
            0, 0, 0, 0, 0, 0, 0, 0, // lock_time
        ];
        assert_eq!(transaction.size(), expected_bytes.len());
    }
    #[test]
    fn test_serialize_tx_in() {
        let previous_output = Outpoint {
            hash: [1; 32],
            index: 123,
        };
        let script_bytes = 4;
        let signature_script = vec![128, 0, 0, 0];
        let sequence = 255;

        let tx_in = TxIn {
            previous_output,
            script_bytes,
            signature_script: signature_script.clone(),
            sequence,
        };

        let serialized = tx_in.serialize().unwrap();

        assert_eq!(serialized.len(), 48);
        assert_eq!(serialized[0..32], [1; 32]);
        assert_eq!(
            u32::from_le_bytes(serialized[32..36].try_into().unwrap()),
            123
        );
        assert_eq!(
            u32::from_le_bytes(serialized[36..40].try_into().unwrap()),
            4
        );
        assert_eq!(serialized[40..44], [128, 0, 0, 0]);
        assert_eq!(
            u32::from_le_bytes(serialized[44..48].try_into().unwrap()),
            255
        );
    }

    #[test]
    fn test_deserialize_tx_in() {
        let bytes: [u8; 48] = [
            1, 1, 1, 1, 1, 1, 1, 1, 1, 1, 1, 1, 1, 1, 1, 1, 1, 1, 1, 1, 1, 1, 1, 1, 1, 1, 1, 1, 1,
            1, 1, 1, // hash
            123, 0, 0, 0, 4, 0, 0, 0, 128, 0, 0, 0, 255, 0, 0, 0,
        ];

        let tx_in = TxIn::deserialize(&bytes).unwrap();

        assert_eq!(tx_in.previous_output.hash, [1u8; 32]);
        assert_eq!(tx_in.previous_output.index, 123);
        assert_eq!(tx_in.script_bytes, 4);
        assert_eq!(tx_in.signature_script, vec![128, 0, 0, 0]);
        assert_eq!(tx_in.sequence, 255);
    }

    #[test]
    fn test_serialize_outpoint() {
        let outpoint = Outpoint {
            hash: [1u8; 32],
            index: 123,
        };

        let expected_bytes = vec![
            1, 1, 1, 1, 1, 1, 1, 1, 1, 1, 1, 1, 1, 1, 1, 1, 1, 1, 1, 1, 1, 1, 1, 1, 1, 1, 1, 1, 1,
            1, 1, 1, // hash
            123, 0, 0, 0, // index
        ];

        let serialized = outpoint.serialize().unwrap();

        assert_eq!(serialized, expected_bytes);
    }

    #[test]
    fn test_deserialize_outpoint() {
        let bytes = vec![
            2, 2, 2, 2, 2, 2, 2, 2, 2, 2, 2, 2, 2, 2, 2, 2, 2, 2, 2, 2, 2, 2, 2, 2, 2, 2, 2, 2, 2,
            2, 2, 2, // hash
            255, 255, 255, 255, // index
        ];

        let expected_outpoint = Outpoint {
            hash: [2u8; 32],
            index: 4294967295,
        };

        let deserialized = Outpoint::deserialize(&bytes).unwrap();

        assert_eq!(deserialized, expected_outpoint);
    }

    #[test]
    fn test_size_outpoint() {
        let outpoint = Outpoint {
            hash: [3u8; 32],
            index: 456,
        };

        let size = outpoint.size();

        assert_eq!(size, 456);
    }
    #[test]
    fn test_serialize_tx_out() {
        let txout = TxOut {
            value: 123,
            pk_len: 5,
            pk_script: vec![1, 2, 3, 4, 5],
        };

        let serialized = txout.serialize().unwrap();

        assert_eq!(
            serialized,
            vec![123, 0, 0, 0, 0, 0, 0, 0, 5, 0, 0, 0, 1, 2, 3, 4, 5]
        );
    }

    #[test]
    fn test_deserialize_tx_out() {
        let serialized = vec![
            123, 0, 0, 0, 0, 0, 0, 0, // Valor
            5, 0, 0, 0, //  pk_script
            1, 2, 3, 4, 5, // pk_script
        ];

        let txout = TxOut::deserialize(&serialized).unwrap();

        assert_eq!(txout.value, 123);
        assert_eq!(txout.pk_script, vec![1, 2, 3, 4, 5]);
    }
=======
    pub fn size(&self) -> usize{
        (8 +self.pk_len_bytes + self.pk_script.len() as usize) as usize
    }
>>>>>>> 0dff563c
}<|MERGE_RESOLUTION|>--- conflicted
+++ resolved
@@ -1,6 +1,6 @@
 use super::blockheader;
+use crate::common::utils_bytes;
 use crate::errores::NodoBitcoinError;
-use crate::common::utils_bytes;
 use std::io::Write;
 
 /// A struct representing a Bitcoin transaction
@@ -19,7 +19,7 @@
     pub input: Vec<TxIn>,
     pub output: Vec<TxOut>,
     pub lock_time: u32,
-    pub tx_in_count:usize,
+    pub tx_in_count: usize,
     pub tx_out_count: usize,
 }
 
@@ -48,27 +48,14 @@
     }
     pub fn deserialize(block_bytes: &[u8]) -> Result<Transaction, NodoBitcoinError> {
         let mut offset = 0;
-<<<<<<< HEAD
-
         let version = u32::from_le_bytes(
             block_bytes[offset..offset + 4]
                 .try_into()
                 .map_err(|_| NodoBitcoinError::NoSePuedeLeerLosBytes)?,
         );
-        offset += 4;
-
-        let number_tx_in = u32::from_le_bytes(
-            block_bytes[offset..offset + 4]
-                .try_into()
-                .map_err(|_| NodoBitcoinError::NoSePuedeLeerLosBytes)?,
-        );
-        offset += 4;
-=======
-        let version = u32::from_le_bytes(block_bytes[offset..offset + 4].try_into().map_err(|_| NodoBitcoinError::NoSePuedeLeerLosBytes)?);
         offset += 4;
         let (tx_in_count, tx_in_amount) = utils_bytes::parse_varint(&block_bytes[offset..]);
         offset += tx_in_count;
->>>>>>> 0dff563c
 
         let mut input = Vec::new();
         for v in 0..tx_in_amount {
@@ -77,17 +64,8 @@
             input.push(tx_in);
         }
 
-<<<<<<< HEAD
-        let number_tx_out = u32::from_le_bytes(
-            block_bytes[offset..offset + 4]
-                .try_into()
-                .map_err(|_| NodoBitcoinError::NoSePuedeLeerLosBytes)?,
-        );
-        offset += 4;
-=======
         let (tx_out_count, tx_out_amount) = utils_bytes::parse_varint(&block_bytes[offset..]);
         offset += tx_out_count;
->>>>>>> 0dff563c
 
         let mut output = Vec::new();
         for v in 0..tx_out_amount {
@@ -96,18 +74,12 @@
             output.push(tx_out);
         }
 
-<<<<<<< HEAD
-        let lock_time = u64::from_le_bytes(
-            block_bytes[offset..offset + 8]
-                .try_into()
-                .map_err(|_| NodoBitcoinError::NoSePuedeLeerLosBytes)?,
-        );
-        offset += 8;
-
-=======
-        let lock_time = u32::from_le_bytes(block_bytes[offset..offset + 4].try_into().map_err(|_| NodoBitcoinError::NoSePuedeLeerLosBytes)?);
-        offset += 4;
->>>>>>> 0dff563c
+        let lock_time = u32::from_le_bytes(
+            block_bytes[offset..offset + 4]
+                .try_into()
+                .map_err(|_| NodoBitcoinError::NoSePuedeLeerLosBytes)?,
+        );
+        offset += 4;
         Ok(Transaction {
             version,
             input,
@@ -119,17 +91,12 @@
     }
     pub fn size(&self) -> usize {
         let input_size = self.input.iter().map(|tx_in| tx_in.size()).sum::<usize>();
-<<<<<<< HEAD
         let output_size = self
             .output
             .iter()
             .map(|tx_out| tx_out.size())
             .sum::<usize>();
-        20 + input_size + output_size
-=======
-        let output_size = self.output.iter().map(|tx_out| tx_out.size()).sum::<usize>();
-        8 + input_size + output_size +self.tx_in_count + self.tx_out_count
->>>>>>> 0dff563c
+        8 + input_size + output_size + self.tx_in_count + self.tx_out_count
     }
 }
 
@@ -147,7 +114,7 @@
     pub script_bytes: usize,
     pub signature_script: Vec<u8>,
     pub sequence: u32,
-    pub script_bytes_amount: usize
+    pub script_bytes_amount: usize,
 }
 
 impl TxIn {
@@ -174,17 +141,8 @@
         let previous_output = Outpoint::deserialize(&block_bytes[offset..offset + 36])?;
         offset += 36;
 
-<<<<<<< HEAD
-        let script_bytes = u32::from_le_bytes(
-            block_bytes[offset..offset + 4]
-                .try_into()
-                .map_err(|_| NodoBitcoinError::NoSePuedeLeerLosBytes)?,
-        );
-        offset += 4;
-=======
         let (script_bytes_amount, script_bytes) = utils_bytes::parse_varint(&block_bytes[offset..]);
         offset += script_bytes_amount;
->>>>>>> 0dff563c
 
         let mut signature_script = vec![0u8; script_bytes];
         signature_script.copy_from_slice(&block_bytes[offset..offset + script_bytes]);
@@ -199,19 +157,14 @@
 
         Ok(TxIn {
             previous_output,
-            script_bytes ,
+            script_bytes,
             signature_script,
             sequence,
-            script_bytes_amount
+            script_bytes_amount,
         })
     }
-<<<<<<< HEAD
     pub fn size(&self) -> usize {
-        (44 + self.script_bytes) as usize
-=======
-    pub fn size(&self) -> usize{
         (40 + self.script_bytes_amount + self.signature_script.len()) as usize
->>>>>>> 0dff563c
     }
 }
 
@@ -254,12 +207,6 @@
 
         Ok(Outpoint { hash, index })
     }
-<<<<<<< HEAD
-    pub fn size(&self) -> u32 {
-        self.index
-    }
-=======
->>>>>>> 0dff563c
 }
 
 /// A struct representing an output transaction for a Bitcoin transaction
@@ -273,28 +220,20 @@
     pub value: u64,
     pub pk_len: usize,
     pub pk_script: Vec<u8>,
-    pub pk_len_bytes: usize
+    pub pk_len_bytes: usize,
 }
 
 impl TxOut {
     pub fn serialize(&self) -> Result<Vec<u8>, NodoBitcoinError> {
         let mut bytes = Vec::new();
-<<<<<<< HEAD
+        let n_bytes_prefix = utils_bytes::from_amount_bytes_to_prefix(self.pk_len_bytes);
         bytes
             .write_all(&(self.value).to_le_bytes())
             .map_err(|_| NodoBitcoinError::NoSePuedeEscribirLosBytes)?;
-        bytes
-            .write_all(&(self.pk_script.len() as u32).to_le_bytes())
-            .map_err(|_| NodoBitcoinError::NoSePuedeEscribirLosBytes)?;
+        bytes.write_all(&(utils_bytes::build_varint_bytes(n_bytes_prefix, self.pk_script.len())?));
         bytes
             .write_all(&self.pk_script)
             .map_err(|_| NodoBitcoinError::NoSePuedeEscribirLosBytes)?;
-=======
-        let n_bytes_prefix = utils_bytes::from_amount_bytes_to_prefix(self.pk_len_bytes);
-        bytes.write_all(&(self.value).to_le_bytes()).map_err(|_| NodoBitcoinError::NoSePuedeEscribirLosBytes)?;
-        bytes.write_all(&(utils_bytes::build_varint_bytes(n_bytes_prefix, self.pk_script.len())?));
-        bytes.write_all(&self.pk_script).map_err(|_| NodoBitcoinError::NoSePuedeEscribirLosBytes)?;
->>>>>>> 0dff563c
         Ok(bytes)
     }
     pub fn deserialize(block_bytes: &[u8]) -> Result<TxOut, NodoBitcoinError> {
@@ -306,18 +245,8 @@
                 .map_err(|_| NodoBitcoinError::NoSePuedeLeerLosBytes)?,
         );
         offset += 8;
-<<<<<<< HEAD
-
-        let pk_len = u32::from_le_bytes(
-            block_bytes[offset..offset + 4]
-                .try_into()
-                .map_err(|_| NodoBitcoinError::NoSePuedeLeerLosBytes)?,
-        );
-        offset += 4;
-=======
         let (pk_len_bytes, pk_len) = utils_bytes::parse_varint(&block_bytes[offset..]);
         offset += pk_len_bytes;
->>>>>>> 0dff563c
 
         let mut pk_script = vec![0u8; pk_len as usize];
         pk_script.copy_from_slice(&block_bytes[offset..offset + pk_len as usize]);
@@ -325,341 +254,10 @@
             value,
             pk_len,
             pk_script,
-            pk_len_bytes
+            pk_len_bytes,
         })
     }
-<<<<<<< HEAD
     pub fn size(&self) -> usize {
-        (12 + self.pk_len) as usize
-    }
-}
-
-#[cfg(test)]
-mod tests {
-    use super::*;
-
-    #[test]
-    fn test_serialize_transaction() {
-        let version = 1;
-        let input = vec![TxIn {
-            previous_output: Outpoint {
-                hash: [1u8; 32],
-                index: 123,
-            },
-            script_bytes: 4,
-            signature_script: vec![128, 0, 0, 0],
-            sequence: 255,
-        }];
-        let output = vec![TxOut {
-            value: 123,
-            pk_len: 5,
-            pk_script: vec![1, 2, 3, 4, 5],
-        }];
-        let lock_time = 0;
-
-        let transaction = Transaction {
-            version,
-            input,
-            output,
-            lock_time,
-        };
-
-        let expected_bytes = vec![
-            1, 0, 0, 0, // version
-            1, 0, 0, 0, // number_tx_in
-            // Datos de input
-            1, 1, 1, 1, 1, 1, 1, 1, 1, 1, 1, 1, 1, 1, 1, 1, 1, 1, 1, 1, 1, 1, 1, 1, 1, 1, 1, 1, 1,
-            1, 1, 1, // hash
-            123, 0, 0, 0, 4, 0, 0, 0, 128, 0, 0, 0, 255, 0, 0, 0,
-            // Datos de número de output y output
-            1, 0, 0, 0, // number_tx_out
-            // Datos de output
-            123, 0, 0, 0, 0, 0, 0, 0, // Valor
-            5, 0, 0, 0, //  pk_len
-            1, 2, 3, 4, 5, // pk_script
-            // Datos de lock_time
-            0, 0, 0, 0, 0, 0, 0, 0, // lock_time
-        ];
-
-        let serialized = transaction.serialize().unwrap();
-
-        assert_eq!(serialized, expected_bytes);
-    }
-
-    #[test]
-    fn test_deserialize_transaction() {
-        let block_bytes = vec![
-            1, 0, 0, 0, // version
-            1, 0, 0, 0, // number_tx_in
-            // Datos de input
-            1, 1, 1, 1, 1, 1, 1, 1, 1, 1, 1, 1, 1, 1, 1, 1, 1, 1, 1, 1, 1, 1, 1, 1, 1, 1, 1, 1, 1,
-            1, 1, 1, // hash
-            123, 0, 0, 0, 4, 0, 0, 0, 128, 0, 0, 0, 255, 0, 0, 0, 1, 0, 0, 0, // number_tx_out
-            // Datos de output
-            123, 0, 0, 0, 0, 0, 0, 0, // Valor
-            5, 0, 0, 0, //  pk_len
-            1, 2, 3, 4, 5, // pk_script
-            // Datos de lock_time
-            0, 0, 0, 0, 0, 0, 0, 0, // lock_time
-        ];
-
-        let transaction = Transaction::deserialize(&block_bytes).unwrap();
-
-        assert_eq!(transaction.version, 1);
-        assert_eq!(transaction.input.len(), 1);
-        assert_eq!(
-            transaction.input[0],
-            TxIn {
-                previous_output: Outpoint {
-                    hash: [1u8; 32],
-                    index: 123,
-                },
-                script_bytes: 4,
-                signature_script: vec![128, 0, 0, 0],
-                sequence: 255,
-            }
-        );
-        assert_eq!(transaction.output.len(), 1);
-        assert_eq!(
-            transaction.output[0],
-            TxOut {
-                value: 123,
-                pk_len: 5,
-                pk_script: vec![1, 2, 3, 4, 5],
-            }
-        );
-        assert_eq!(transaction.lock_time, 0);
-    }
-
-    #[test]
-    fn test_serialize_and_deserialize_transaction() {
-        let version = 1;
-        let input = vec![
-            TxIn {
-                previous_output: Outpoint {
-                    hash: [0u8; 32],
-                    index: 0,
-                },
-                script_bytes: 10,
-                signature_script: vec![1, 2, 3, 4, 5, 6, 7, 8, 9, 10],
-                sequence: 100,
-            },
-            TxIn {
-                previous_output: Outpoint {
-                    hash: [255u8; 32],
-                    index: 1,
-                },
-                script_bytes: 5,
-                signature_script: vec![11, 12, 13, 14, 15],
-                sequence: 200,
-            },
-        ];
-        let output = vec![
-            TxOut {
-                value: 1000,
-                pk_len: 20,
-                pk_script: vec![
-                    16, 17, 18, 19, 20, 21, 22, 23, 24, 25, 26, 27, 28, 29, 30, 31, 32, 33, 34, 35,
-                ],
-            },
-            TxOut {
-                value: 2000,
-                pk_len: 15,
-                pk_script: vec![36, 37, 38, 39, 40, 41, 42, 43, 44, 45, 46, 47, 48, 49, 50],
-            },
-        ];
-        let lock_time = 12345;
-
-        let transaction = Transaction {
-            version,
-            input: input.clone(),
-            output: output.clone(),
-            lock_time,
-        };
-        let serialized = transaction.serialize().unwrap();
-
-        let deserialized = Transaction::deserialize(&serialized).unwrap();
-
-        assert_eq!(deserialized.version, version);
-        assert_eq!(deserialized.input, input);
-        assert_eq!(deserialized.output, output);
-        assert_eq!(deserialized.lock_time, lock_time);
-    }
-    #[test]
-    fn test_transaction_size() {
-        let version = 1;
-        let input = vec![TxIn {
-            previous_output: Outpoint {
-                hash: [1u8; 32],
-                index: 123,
-            },
-            script_bytes: 4,
-            signature_script: vec![128, 0, 0, 0],
-            sequence: 255,
-        }];
-        let output = vec![TxOut {
-            value: 123,
-            pk_len: 5,
-            pk_script: vec![1, 2, 3, 4, 5],
-        }];
-        let lock_time = 0;
-
-        let transaction = Transaction {
-            version,
-            input,
-            output,
-            lock_time,
-        };
-        let expected_bytes = vec![
-            1, 0, 0, 0, // version
-            1, 0, 0, 0, // number_tx_in
-            // Datos de input
-            1, 1, 1, 1, 1, 1, 1, 1, 1, 1, 1, 1, 1, 1, 1, 1, 1, 1, 1, 1, 1, 1, 1, 1, 1, 1, 1, 1, 1,
-            1, 1, 1, // hash
-            123, 0, 0, 0, 4, 0, 0, 0, 128, 0, 0, 0, 255, 0, 0, 0,
-            // Datos de número de output y output
-            1, 0, 0, 0, // number_tx_out
-            // Datos de output
-            123, 0, 0, 0, 0, 0, 0, 0, // Valor
-            5, 0, 0, 0, //  pk_len
-            1, 2, 3, 4, 5, // pk_script
-            // Datos de lock_time
-            0, 0, 0, 0, 0, 0, 0, 0, // lock_time
-        ];
-        assert_eq!(transaction.size(), expected_bytes.len());
-    }
-    #[test]
-    fn test_serialize_tx_in() {
-        let previous_output = Outpoint {
-            hash: [1; 32],
-            index: 123,
-        };
-        let script_bytes = 4;
-        let signature_script = vec![128, 0, 0, 0];
-        let sequence = 255;
-
-        let tx_in = TxIn {
-            previous_output,
-            script_bytes,
-            signature_script: signature_script.clone(),
-            sequence,
-        };
-
-        let serialized = tx_in.serialize().unwrap();
-
-        assert_eq!(serialized.len(), 48);
-        assert_eq!(serialized[0..32], [1; 32]);
-        assert_eq!(
-            u32::from_le_bytes(serialized[32..36].try_into().unwrap()),
-            123
-        );
-        assert_eq!(
-            u32::from_le_bytes(serialized[36..40].try_into().unwrap()),
-            4
-        );
-        assert_eq!(serialized[40..44], [128, 0, 0, 0]);
-        assert_eq!(
-            u32::from_le_bytes(serialized[44..48].try_into().unwrap()),
-            255
-        );
-    }
-
-    #[test]
-    fn test_deserialize_tx_in() {
-        let bytes: [u8; 48] = [
-            1, 1, 1, 1, 1, 1, 1, 1, 1, 1, 1, 1, 1, 1, 1, 1, 1, 1, 1, 1, 1, 1, 1, 1, 1, 1, 1, 1, 1,
-            1, 1, 1, // hash
-            123, 0, 0, 0, 4, 0, 0, 0, 128, 0, 0, 0, 255, 0, 0, 0,
-        ];
-
-        let tx_in = TxIn::deserialize(&bytes).unwrap();
-
-        assert_eq!(tx_in.previous_output.hash, [1u8; 32]);
-        assert_eq!(tx_in.previous_output.index, 123);
-        assert_eq!(tx_in.script_bytes, 4);
-        assert_eq!(tx_in.signature_script, vec![128, 0, 0, 0]);
-        assert_eq!(tx_in.sequence, 255);
-    }
-
-    #[test]
-    fn test_serialize_outpoint() {
-        let outpoint = Outpoint {
-            hash: [1u8; 32],
-            index: 123,
-        };
-
-        let expected_bytes = vec![
-            1, 1, 1, 1, 1, 1, 1, 1, 1, 1, 1, 1, 1, 1, 1, 1, 1, 1, 1, 1, 1, 1, 1, 1, 1, 1, 1, 1, 1,
-            1, 1, 1, // hash
-            123, 0, 0, 0, // index
-        ];
-
-        let serialized = outpoint.serialize().unwrap();
-
-        assert_eq!(serialized, expected_bytes);
-    }
-
-    #[test]
-    fn test_deserialize_outpoint() {
-        let bytes = vec![
-            2, 2, 2, 2, 2, 2, 2, 2, 2, 2, 2, 2, 2, 2, 2, 2, 2, 2, 2, 2, 2, 2, 2, 2, 2, 2, 2, 2, 2,
-            2, 2, 2, // hash
-            255, 255, 255, 255, // index
-        ];
-
-        let expected_outpoint = Outpoint {
-            hash: [2u8; 32],
-            index: 4294967295,
-        };
-
-        let deserialized = Outpoint::deserialize(&bytes).unwrap();
-
-        assert_eq!(deserialized, expected_outpoint);
-    }
-
-    #[test]
-    fn test_size_outpoint() {
-        let outpoint = Outpoint {
-            hash: [3u8; 32],
-            index: 456,
-        };
-
-        let size = outpoint.size();
-
-        assert_eq!(size, 456);
-    }
-    #[test]
-    fn test_serialize_tx_out() {
-        let txout = TxOut {
-            value: 123,
-            pk_len: 5,
-            pk_script: vec![1, 2, 3, 4, 5],
-        };
-
-        let serialized = txout.serialize().unwrap();
-
-        assert_eq!(
-            serialized,
-            vec![123, 0, 0, 0, 0, 0, 0, 0, 5, 0, 0, 0, 1, 2, 3, 4, 5]
-        );
-    }
-
-    #[test]
-    fn test_deserialize_tx_out() {
-        let serialized = vec![
-            123, 0, 0, 0, 0, 0, 0, 0, // Valor
-            5, 0, 0, 0, //  pk_script
-            1, 2, 3, 4, 5, // pk_script
-        ];
-
-        let txout = TxOut::deserialize(&serialized).unwrap();
-
-        assert_eq!(txout.value, 123);
-        assert_eq!(txout.pk_script, vec![1, 2, 3, 4, 5]);
-    }
-=======
-    pub fn size(&self) -> usize{
-        (8 +self.pk_len_bytes + self.pk_script.len() as usize) as usize
-    }
->>>>>>> 0dff563c
+        (8 + self.pk_len_bytes + self.pk_script.len() as usize) as usize
+    }
 }