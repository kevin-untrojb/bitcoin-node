--- conflicted
+++ resolved
@@ -5,13 +5,10 @@
 use crate::common::{decoder::p2pkh_script_serialized, uint256::Uint256};
 use crate::errores::NodoBitcoinError;
 use bitcoin_hashes::{sha256d, Hash};
-<<<<<<< HEAD
 use std::{fmt, io::Write};
-=======
 use std::{collections::HashMap, io::Write, vec};
 
 use super::block::SerializedBlock;
->>>>>>> d8b09c7c
 
 /// A struct representing a Bitcoin transaction
 /// ### Bitcoin Core References
@@ -134,10 +131,7 @@
             .sum::<usize>();
         8 + input_size + output_size + self.tx_in_count + self.tx_out_count
     }
-<<<<<<< HEAD
-=======
-
->>>>>>> d8b09c7c
+
     pub fn txid(&self) -> Result<Uint256, NodoBitcoinError> {
         let bytes = self.serialize()?;
         let hash = sha256d::Hash::hash(&bytes);
