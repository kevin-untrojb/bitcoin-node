mod blockchain;
mod config;
mod errores;
mod messages;
mod parse_args;
mod protocol;
use std::env;

use errores::NodoBitcoinError;

use crate::{
    blockchain::node::Node,
    protocol::{connection::connect, initial_block_download::get_headers},
};

fn main() {
    let args: Vec<String> = env::args().collect();
    let do_steps = || -> Result<(), NodoBitcoinError> {
        config::inicializar(args)?;
        let connections = connect()?;
<<<<<<< HEAD
        //let mut node = Node::new();
        //get_headers(connections, node)?;
=======
        let node = Node::new();
        get_headers(connections, node)?;
>>>>>>> 62fce15c

        let nombre_grupo = config::get_valor("NOMBRE_GRUPO".to_string())?;
        println!("Hello, Bitcoin! Somos {}", nombre_grupo);
        Ok(())
    };

    if let Err(e) = do_steps() {
        println!("{}", e);
    }
}<|MERGE_RESOLUTION|>--- conflicted
+++ resolved
@@ -18,13 +18,8 @@
     let do_steps = || -> Result<(), NodoBitcoinError> {
         config::inicializar(args)?;
         let connections = connect()?;
-<<<<<<< HEAD
-        //let mut node = Node::new();
-        //get_headers(connections, node)?;
-=======
         let node = Node::new();
         get_headers(connections, node)?;
->>>>>>> 62fce15c
 
         let nombre_grupo = config::get_valor("NOMBRE_GRUPO".to_string())?;
         println!("Hello, Bitcoin! Somos {}", nombre_grupo);
