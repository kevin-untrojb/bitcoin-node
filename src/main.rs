<<<<<<< HEAD
mod blockchain {
    pub mod block;
    pub mod transaction;
    pub mod header;
}

use blockchain::block::SerializedBlock;
use blockchain::transaction::Transaction;
use blockchain::header::BlockHeader;
=======
use std::env;

use ::los_rustybandidos::inicializar;
use los_rustybandidos::{config, errores::NodoBitcoinError};

>>>>>>> 10923546
fn main() {
    let args: Vec<String> = env::args().collect();
    let do_steps = || -> Result<(), NodoBitcoinError> {
        inicializar(args)?;
        let nombre_grupo = config::get_valor("NOMBRE_GRUPO".to_string())?;
        println!("Hello, Bitcoin! Somos {}", nombre_grupo);
        Ok(())
    };

    if let Err(e) = do_steps() {
        println!("{}", e);
    }
}<|MERGE_RESOLUTION|>--- conflicted
+++ resolved
@@ -1,4 +1,8 @@
-<<<<<<< HEAD
+use std::env;
+
+use ::los_rustybandidos::inicializar;
+use los_rustybandidos::{config, errores::NodoBitcoinError};
+
 mod blockchain {
     pub mod block;
     pub mod transaction;
@@ -8,13 +12,7 @@
 use blockchain::block::SerializedBlock;
 use blockchain::transaction::Transaction;
 use blockchain::header::BlockHeader;
-=======
-use std::env;
 
-use ::los_rustybandidos::inicializar;
-use los_rustybandidos::{config, errores::NodoBitcoinError};
-
->>>>>>> 10923546
 fn main() {
     let args: Vec<String> = env::args().collect();
     let do_steps = || -> Result<(), NodoBitcoinError> {
