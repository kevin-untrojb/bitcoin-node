mod blockchain;
mod common;
mod config;
mod errores;
mod messages;
mod parse_args;
mod protocol;

use std::{env, println};

use errores::NodoBitcoinError;

use crate::{
    blockchain::node::Node,
<<<<<<< HEAD
    protocol::{
        admin_connections::AdminConnections, connection::connect,
        initial_block_download::get_headers,
    },
=======
    protocol::{connection::connect, initial_block_download::get_headers},
>>>>>>> 14e5f227
};

fn main() {
    let args: Vec<String> = env::args().collect();
    let do_steps = || -> Result<(), NodoBitcoinError> {
        config::inicializar(args)?;
        let admin_connections = connect()?;
        let mut node = Node::new();
        get_headers(admin_connections, &mut node)?;

        let nombre_grupo = config::get_valor("NOMBRE_GRUPO".to_string())?;
        println!("Hello, Bitcoin! Somos {}", nombre_grupo);
        Ok(())
    };

    if let Err(e) = do_steps() {
        println!("{}", e);
    }
}<|MERGE_RESOLUTION|>--- conflicted
+++ resolved
@@ -12,14 +12,7 @@
 
 use crate::{
     blockchain::node::Node,
-<<<<<<< HEAD
-    protocol::{
-        admin_connections::AdminConnections, connection::connect,
-        initial_block_download::get_headers,
-    },
-=======
     protocol::{connection::connect, initial_block_download::get_headers},
->>>>>>> 14e5f227
 };
 
 fn main() {
