--- conflicted
+++ resolved
@@ -4,16 +4,7 @@
 
 use ::los_rustybandidos::inicializar;
 use los_rustybandidos::{config, errores::NodoBitcoinError};
-
-<<<<<<< HEAD
 use crate::protocol::connection::VersionMessage;
-=======
-mod blockchain {
-    pub mod block;
-    pub mod header;
-    pub mod transaction;
-}
->>>>>>> 8478b32a
 
 fn main() {
     let args: Vec<String> = env::args().collect();
