--- conflicted
+++ resolved
@@ -109,18 +109,13 @@
         }
 
         self.accounts.push(new_account.clone());
-<<<<<<< HEAD
-
+        new_account.clone()
         // avisarle al tx_manager que se acaba de crear una cuenta
 
         // let _ = self
         //     .sender_frontend
         //     .send(ViewObject::NewAccount(new_account));
 
-        Ok(())
-=======
-        new_account.clone()
->>>>>>> a9573712
     }
 
     fn account_validator(new_account: Account, accounts: Vec<Account>) -> bool {
