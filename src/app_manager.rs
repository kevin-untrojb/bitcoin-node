--- conflicted
+++ resolved
@@ -7,11 +7,8 @@
 };
 
 use crate::{
-<<<<<<< HEAD
     blockchain::file_manager::{FileManager, FileMessages},
-=======
     blockchain::block::{pow_poi_validation, SerializedBlock},
->>>>>>> 16224e28
     config,
     errores::{InterfaceError, InterfaceMessage, NodoBitcoinError},
     interface::{
