--- conflicted
+++ resolved
@@ -6,20 +6,13 @@
 use crate::{
     blockchain::transaction::Transaction,
     config,
-<<<<<<< HEAD
-    errores::NodoBitcoinError,
-    interface::view::{end_loading, start_loading, ViewObject},
-    log::{create_logger_actor, LogMessages},
-    protocol::{connection::connect, initial_block_download::get_full_blockchain, admin_connections::{AdminConnections, self}},
-=======
     errores::{InterfaceError, NodoBitcoinError},
     interface::{
         public::{end_loading, start_loading},
         view::ViewObject,
     },
     log::{create_logger_actor, log_info_message, LogMessages},
-    protocol::{connection::connect, initial_block_download::get_full_blockchain},
->>>>>>> f2bd79a5
+    protocol::{connection::connect, initial_block_download::get_full_blockchain, admin_connections::{AdminConnections, self}},
     wallet::{
         transaction_manager::{create_transaction_manager, get_available, TransactionMessages},
         user::Account,
