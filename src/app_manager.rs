use std::{
    sync::{
        mpsc::{self, channel, Sender},
        Arc, Mutex,
    },
    thread::{self},
};

use crate::{
    config,
    errores::{InterfaceError, NodoBitcoinError, InterfaceMessage},
    interface::{
        public::{end_loading, start_loading},
        view::ViewObject,
    },
    log::{create_logger_actor, log_error_message, log_info_message, LogMessages},
    protocol::{
        admin_connections::AdminConnections, connection::connect,
        initial_block_download::get_full_blockchain,
    },
    wallet::{
        transaction_manager::{create_transaction_manager, TransactionMessages},
        user::Account,
        uxto_set::TxReport,
    },
};

#[derive(Clone)]
pub struct ApplicationManager {
    pub current_account: Option<Account>,
    pub accounts: Vec<Account>,
    pub tx_manager: mpsc::Sender<TransactionMessages>,
    sender_frontend: glib::Sender<ViewObject>,
    logger: mpsc::Sender<LogMessages>,
    sender_app_manager: Sender<ApplicationManagerMessages>,
    sender_shut_down: Option<Sender<Result<(), NodoBitcoinError>>>,
}

pub enum ApplicationManagerMessages {
    GetAmountsByAccount(u64, u64),
    GetTxReportByAccount(Vec<TxReport>),
    ShutDowned,
    ShutDown,
    TransactionManagerUpdate,
    NewBlock,
    NewTx
}

impl ApplicationManager {
    pub fn new(sender_frontend: glib::Sender<ViewObject>) -> Self {
        let accounts = match Account::get_all_accounts() {
            Ok(accounts) => accounts,
            Err(_) => Vec::new(),
        };
        let (sender_app_manager, receiver_app_manager) = channel();
        let tx_manager = create_transaction_manager(accounts.clone(), sender_app_manager.clone());
        _ = tx_manager.send(TransactionMessages::LoadSavedUTXOS);
        let logger = create_logger_actor(config::get_valor("LOG_FILE".to_string()));
        let mut app_manager = ApplicationManager {
            current_account: None,
            sender_shut_down: None,
            sender_app_manager,
            accounts,
            sender_frontend,
            logger,
            tx_manager,
        };
        app_manager.thread_download_blockchain();
        let ret_value = app_manager.clone();

        let app_manager_mutex = Arc::new(Mutex::new(app_manager));
        thread::spawn(move || {
            let ap = app_manager_mutex.clone();
            while let Ok(message) = receiver_app_manager.recv() {
                let mut manager = ap.lock().unwrap();
                manager.handle_message(message);
            }
        });

        ret_value
    }
    fn handle_message(&mut self, message: ApplicationManagerMessages) {
        match message {
            ApplicationManagerMessages::TransactionManagerUpdate => {
                _ = self.send_messages_to_get_values();
            }
            ApplicationManagerMessages::GetAmountsByAccount(available_amount, pending_amount) => {
                let _ = self.sender_frontend.send(ViewObject::UploadAmounts((
                    available_amount,
                    pending_amount,
                )));
                end_loading(self.sender_frontend.clone());
            }
            ApplicationManagerMessages::GetTxReportByAccount(tx_reports) => {
                let _ = self
                    .sender_frontend
                    .send(ViewObject::UploadTransactions(tx_reports));
                end_loading(self.sender_frontend.clone());
            }
            ApplicationManagerMessages::ShutDown => {
                _ = self.tx_manager.send(TransactionMessages::ShutDown);
                //self.sender_shut_down = Some(shut_down_sender);
            }
            ApplicationManagerMessages::ShutDowned => {
                // if let Some(sender_shout_down) = &self.sender_shut_down {
                //     let _ = sender_shout_down.send(Ok(()));
                //     return;
                // };
                log_info_message(
                    self.logger.clone(),
                    "Aplicación cerrada exitosamente.".to_string(),
                );
                let _ = self.sender_frontend.send(ViewObject::CloseApplication);
            }
            ApplicationManagerMessages::NewTx => {
                let _ = self
                    .sender_frontend
                    .send(ViewObject::NewTx("Nueva transaccion recibida. Podras ver mas detalles en la pestaña 'Transactions'.".to_string()));
            }
            ApplicationManagerMessages::NewBlock => {
                let _ = self
                    .sender_frontend
                    .send(ViewObject::NewBlock("Nuevo bloque recibido.".to_string()));
            }
        }
    }

    pub fn send_transaction(
        &self,
        target_address: String,
        target_amount_string: String,
        fee_string: String,
    ) -> Result<(), NodoBitcoinError> {
        let target_amount = match target_amount_string.parse::<f64>() {
            Ok(target_amount) => (target_amount * 100_000_000.0) as u64,
            Err(_) => {
                _ = self
                    .sender_frontend
                    .send(ViewObject::Error(InterfaceError::TargetAmountNotValid));
                return Err(NodoBitcoinError::NoSePuedeEnviarTransaccion);
            }
        };
        let fee: u64 = match fee_string.parse::<f64>() {
            Ok(fee) => (fee * 100_000_000.0) as u64,
            Err(_) => {
                _ = self
                    .sender_frontend
                    .send(ViewObject::Error(InterfaceError::FeeNotValid));
                return Err(NodoBitcoinError::NoSePuedeEnviarTransaccion);
            }
        };

        let account = self.get_current_account()?;
        let logger = self.logger.clone();

        let message = format!(
            "Enviando tx a {:?}. Monto: {:?}. Fee: {:?} ...",
            target_address, target_amount, fee
        );
        log_info_message(self.logger.clone(), message);

        if self
            .tx_manager
            .send(TransactionMessages::SendTx(
                account,
                target_address,
                target_amount,
                fee,
                logger,
            ))
            .is_err()
        {
            _ = self
                    .sender_frontend
                    .send(ViewObject::Error(InterfaceError::TransactionNotSent));
            return Err(NodoBitcoinError::NoSePuedeEnviarTransaccion);
        }

        _ = self
        .sender_frontend
        .send(ViewObject::Message(InterfaceMessage::TransactionSent));
        Ok(())
    }

    pub fn close(&self) -> Result<(), NodoBitcoinError> {
        // TODO: cerrar los threads abiertos
<<<<<<< HEAD
=======
        start_loading(
            self.sender_frontend.clone(),
            "Closing aplication... ".to_string(),
        );

>>>>>>> 01a77c9d
        log_info_message(self.logger.clone(), "Cerrando aplicación...".to_string());
        _ = Account::save_all_accounts(self.accounts.clone());
        self.sender_app_manager
            .send(ApplicationManagerMessages::ShutDown);

<<<<<<< HEAD
        // cerrar todos los threads abiertos
        let (sender_shutdown, receiver_shutdown) = channel();
        self.sender_app_manager.send(ApplicationManagerMessages::ShutDowned(sender_shutdown));
        match receiver_shutdown.recv(){
            Ok(_) => {},
            Err(_) => {
                // todo log error
                // handle error
                log_error_message(self.logger.clone(), "".to_string());
                return Err(NodoBitcoinError::InvalidAccount);
            }
        }

        log_info_message(
            self.logger.clone(),
            "Aplicación cerrada exitosamente.".to_string(),
        );
=======
>>>>>>> 01a77c9d
        Ok(())
    }

    fn get_current_account(&self) -> Result<Account, NodoBitcoinError> {
        let option_current_account = self.current_account.clone();
        let current_account = match option_current_account {
            Some(account) => account,
            None => return Err(NodoBitcoinError::NoHayCuentaSeleccionada),
        };
        Ok(current_account)
    }

    fn thread_download_blockchain(&mut self) {
        let logger = self.logger.clone();
        let sender_frontend = self.sender_frontend.clone();
        let sender_tx_manager = self.tx_manager.clone();
        thread::spawn(move || {
            let admin_connections = match ApplicationManager::download_blockchain(
                sender_frontend.clone(),
                logger.clone(),
            ) {
                Ok(admin_connections) => admin_connections,
                Err(_) => {
                    start_loading(
                        sender_frontend,
                        "Error al descargar la blockchain".to_string(),
                    );
                    return;
                }
            };

            let _ = sender_tx_manager.send(TransactionMessages::InitBlockBroadcasting((
                admin_connections,
                logger,
                sender_tx_manager.clone(),
            )));
        });
    }

    fn download_blockchain(
        sender_frontend: glib::Sender<ViewObject>,
        logger: mpsc::Sender<LogMessages>,
    ) -> Result<AdminConnections, NodoBitcoinError> {
        start_loading(
            sender_frontend.clone(),
            "Connecting to peers... ".to_string(),
        );
        let admin_connections = connect(logger.clone())?;
        end_loading(sender_frontend.clone());
        start_loading(
            sender_frontend.clone(),
            "Obteniendo blockchain... ".to_string(),
        );
        get_full_blockchain(logger.clone(), admin_connections.clone())?;
        end_loading(sender_frontend.clone());
        Ok(admin_connections)
    }

    pub fn create_account(&mut self, secret_key: String, address: String, name: String) -> Account {
        let new_account = Account::new(secret_key, address, name);

        let is_valid =
            ApplicationManager::account_validator(new_account.clone(), self.accounts.clone());
        if !is_valid {
            _ = self
                .sender_frontend
                .send(ViewObject::Error(InterfaceError::CreateAccount));
        }

        self.accounts.push(new_account.clone());

        let _ = self.tx_manager.send(TransactionMessages::AddAccount(
            self.accounts.clone(),
            self.logger.clone(),
        ));

        _ = self
        .sender_frontend
        .send(ViewObject::Message(InterfaceMessage::CreateAccount));

        new_account.clone()
    }

    fn account_validator(new_account: Account, accounts: Vec<Account>) -> bool {
        for account in accounts.iter() {
            if account.wallet_name == new_account.wallet_name {
                return false;
            }
        }
        return true;
    }

    fn send_messages_to_get_values(&self) -> Result<(), NodoBitcoinError> {
        let current_account_ok = match self.current_account.clone() {
            Some(account) => account,
            None => return Err(NodoBitcoinError::InvalidAccount),
        };
        let manager = self.tx_manager.clone();
        manager.send(TransactionMessages::GetTxReportByAccount(
            current_account_ok.public_key.clone(),
        ));
        manager.send(TransactionMessages::GetAvailableAndPending(
            current_account_ok.public_key.clone(),
        ));
        start_loading(
            self.sender_frontend.clone(),
            "Updating wallet data ... ".to_string(),
        );
        Ok(())
    }

    pub fn select_current_account(&mut self, name: String) -> Result<(), NodoBitcoinError> {
        let accounts = self.accounts.clone();
        let mut current_account = None;
        for account in accounts.iter() {
            if account.wallet_name == name {
                current_account = Some(account.clone());
                continue;
            }
        }
        // cambio el current_account
        self.current_account = current_account;
        self.send_messages_to_get_values()
    }
}<|MERGE_RESOLUTION|>--- conflicted
+++ resolved
@@ -112,16 +112,6 @@
                 );
                 let _ = self.sender_frontend.send(ViewObject::CloseApplication);
             }
-            ApplicationManagerMessages::NewTx => {
-                let _ = self
-                    .sender_frontend
-                    .send(ViewObject::NewTx("Nueva transaccion recibida. Podras ver mas detalles en la pestaña 'Transactions'.".to_string()));
-            }
-            ApplicationManagerMessages::NewBlock => {
-                let _ = self
-                    .sender_frontend
-                    .send(ViewObject::NewBlock("Nuevo bloque recibido.".to_string()));
-            }
         }
     }
 
@@ -184,39 +174,16 @@
 
     pub fn close(&self) -> Result<(), NodoBitcoinError> {
         // TODO: cerrar los threads abiertos
-<<<<<<< HEAD
-=======
         start_loading(
             self.sender_frontend.clone(),
             "Closing aplication... ".to_string(),
         );
 
->>>>>>> 01a77c9d
         log_info_message(self.logger.clone(), "Cerrando aplicación...".to_string());
         _ = Account::save_all_accounts(self.accounts.clone());
         self.sender_app_manager
             .send(ApplicationManagerMessages::ShutDown);
 
-<<<<<<< HEAD
-        // cerrar todos los threads abiertos
-        let (sender_shutdown, receiver_shutdown) = channel();
-        self.sender_app_manager.send(ApplicationManagerMessages::ShutDowned(sender_shutdown));
-        match receiver_shutdown.recv(){
-            Ok(_) => {},
-            Err(_) => {
-                // todo log error
-                // handle error
-                log_error_message(self.logger.clone(), "".to_string());
-                return Err(NodoBitcoinError::InvalidAccount);
-            }
-        }
-
-        log_info_message(
-            self.logger.clone(),
-            "Aplicación cerrada exitosamente.".to_string(),
-        );
-=======
->>>>>>> 01a77c9d
         Ok(())
     }
 
