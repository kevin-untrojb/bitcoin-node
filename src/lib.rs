--- conflicted
+++ resolved
@@ -4,10 +4,5 @@
 pub mod merkle_tree;
 pub mod messages;
 pub mod parse_args;
-<<<<<<< HEAD
 pub mod protocol;
-=======
-pub mod protocol;
-pub mod merkle_tree;
-pub mod common;
->>>>>>> a865fc51
+pub mod common;