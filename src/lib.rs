--- conflicted
+++ resolved
@@ -1,24 +1,7 @@
-<<<<<<< HEAD
-use errores::NodoBitcoinError;
-
-pub mod blockchain;
-pub mod config;
-pub mod errores;
-pub mod merkle_tree;
-pub mod parse_args;
-
-use crate::config::init_config;
-
-pub fn inicializar(args: Vec<String>) -> Result<(), NodoBitcoinError> {
-    let filename = parse_args::parse_args(args)?;
-    init_config(filename)?;
-    Ok(())
-}
-=======
 pub mod blockchain;
 pub mod config;
 pub mod errores;
 pub mod messages;
 pub mod parse_args;
 pub mod protocol;
->>>>>>> ffc664de
+pub mod merkle_tree;